--- conflicted
+++ resolved
@@ -279,13 +279,8 @@
 ```bash
 yarn clean
 
-<<<<<<< HEAD
-# Remove files created by yarn make:assets:<gpu>
+# Remove files created by yarn make:assets
 yarn clean:assets
-=======
-# Remove files created by yarn make:assets
-yarn:clean:assets
->>>>>>> 951dab49
 
 # clean:slate also removes node_modules
 yarn clean:slate
