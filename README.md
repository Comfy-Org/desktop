# comfyui-electron

[![codecov](https://codecov.io/github/Comfy-Org/electron/graph/badge.svg?token=S64WJWD2ZX)](https://codecov.io/github/Comfy-Org/electron)

# Overview

This electron app is the simplest way to use [ComfyUI](https://github.com/comfyanonymous/ComfyUI) and comes bundled with a few things:

- Stable version of ComfyUI from [releases](https://github.com/comfyanonymous/ComfyUI/releases)
- comfyui [manager-core](https://github.com/Comfy-Org/manager-core)
- [uv](https://github.com/astral-sh/uv)

On startup, it will install all the necessary python dependencies with uv and start the ComfyUI server. The app will automatically update with stable releases of ComfyUI, ComfyUI-Manager, and the uv executable.

## Installed Files

### Electron

The desktop application comes bundled with:

- ComfyUI source code
- ComfyUI-Manager
- Electron, Chromium binaries, and node modules

**Windows**

We use the [NSIS installer](https://www.electron.build/nsis.html) for Windows and it will install files in these locations:

Bundled Resources: `%APPDATA%\Local\Programs\comfyui-electron`

![screenshot of resources directory](https://github.com/user-attachments/assets/0e1d4a9a-7b7e-4536-ad4b-9e6123873706)

User files are stored here: `%APPDATA%\Roaming\ComfyUI`

Automatic Updates: `%APPDATA%\Local\comfyui-electron-updater`

**macOS**

The macOS application is distributed as a [DMG](https://www.electron.build/dmg) and will install files in:

`~/Library/Application Support/ComfyUI`

The application will be dragged into `/Applications`

**Linux**

`~/.config/ComfyUI`

### ComfyUI

ComfyUI will also write files to disk as you use it. You will also be asked to select a location to store ComfyUI files like models, inputs, outputs, custom_nodes and saved workflows.

An `extra_model_config.yaml` is created to tell ComfyUI where to look for these files. You can edit this file to do things like add additional model files to the search path.

On Windows: `%APPDATA%\Roaming\ComfyUI\extra_model_config.yaml`

On macOS: `~/Library/Application Support/ComfyUI/extra_model_config.yaml`

On Linux: `~/.config/ComfyUI/extra_model_config.yaml`

### Logs

We use electron-log to log everything. Electron main process logs are in `main.log`, and ComfyUI server logs are in `comfyui_<date>.log`.

```
on Linux: ~/.config/{app name}/logs
on macOS: ~/Library/Logs/{app name}
on Windows: %AppData%\Roaming\{app name}\logs
```

# Development

## NPM Dependencies

### Node

We recommend using [nvm](https://github.com/nvm-sh/nvm) to manage node versions. This project uses node v20.x.

### Yarn

This project uses `yarn` as its package manager. If you do not already have a `yarn` binary available on your PATH, run:

```bash
# corepack is a set of utilities included with all recent distributions of node
corepack enable
yarn set version v4.5.0 # Look at the packageManager key in package.json for the exact version.
```

This will install a usable `yarn` binary. Then, in the root directory of this repo (ie adjacent to the top-level package.json file), run:

```bash
yarn install
```

## ComfyUI Assets

Before you can start the electron application, you need to download the ComfyUI source code and other things that are usually bundled with the application. We use [comfy-cli](https://github.com/Comfy-Org/comfy-cli) to install everything.

### Setup Python

Make sure you have python 3.12+ installed. It is recommended to setup a virtual environment.

Linux/MacOS:

```bash
python -m venv venv
source venv/bin/activate
```

Windows:

```powershell
py -3.12 -m venv venv
.\venv\Scripts\Activate.ps1
```

### Install comfy-cli

With the python environment activated, install comfy-cli:

```bash
pip install -U comfy-cli
```

### ComfyUI and other dependencies

First, initialize the application resources by running `make:assets:<gpu>`:

```bash
# populate the assets/ dir (Installs a fresh ComfyUI instance under assets/)
yarn make:assets:[amd|cpu|nvidia|macos]
```

This command will install ComfyUI under `assets`, as well ComfyUI-Manager, and the frontend [extension](https://github.com/Comfy-Org/DesktopSettingsExtension) responsible for electron settings menu. The exact versions of each package is defined in `package.json`.

Second, you need to install `uv`. This will be bundled with the distributable, but we also need it locally.

`yarn download:uv`

You can then run `start` to build/launch the code and a live buildserver that will automatically rebuild the code on any changes:

```bash
yarn start
```

You can also build the package and/or distributables using the `make` command:

```bash
# build the platform-dependent package and any distributables
yarn make
```

<<<<<<< HEAD
If you get an error similar to:
```
The module '/electron/node_modules/node-pty/build/Release/pty.node' was compiled against a different Node.js version using NODE_MODULE_VERSION 115. This version of Node.js requires NODE_MODULE_VERSION 125. Please try re-compiling or re-installing the module (for instance, using `npm rebuild` or `npm install`).
```
You will need to rebuild the node-pty using [electron-rebuild](https://www.electronjs.org/docs/latest/tutorial/using-native-node-modules), for example:
```
npx electron-rebuild
```
or if that fails
```
yarn install -D electron-rebuild
rm -rf node_modules
rm yarn.lock
yarn install
electron-rebuild 
```

=======
### Debugger

There are helpful debug launch scripts for VSCode / Cursor under `.vscode/launch.json`. It will start the dev server as defined in `.vscode/tasks.json`. Then attach the debugger.

This can be used simply by pressing `F5` in VSCode or VSCode derivative.
>>>>>>> 1c99bc80

# Release

We use Todesktop to build and codesign our distributables. To make a new release:

1. Make a PR with the semantic version. eg. `v1.0.1`
1. Add the label `Release` to the PR.
1. Merge the PR
1. A build will automatically start and you can view it at https://app.todesktop.com

### Publish Locally

Follow the above steps for local development setup first.

```bash
# Authentication will be required.
yarn publish
```

## Utility scripts

A number of utility scripts are defined under the "scripts" field of package.json. For example, to clean up the build artifacts you can run:

```bash
yarn clean

# Remove files created by yarn make:assets:<gpu>
yarn:clean:assets

# clean:slate also removes node_modules
yarn clean:slate
```

# Download

Windows NSIS x64: [Download](https://download.comfy.org/windows/nsis/x64)

macOS ARM<|MERGE_RESOLUTION|>--- conflicted
+++ resolved
@@ -150,7 +150,6 @@
 yarn make
 ```
 
-<<<<<<< HEAD
 If you get an error similar to:
 ```
 The module '/electron/node_modules/node-pty/build/Release/pty.node' was compiled against a different Node.js version using NODE_MODULE_VERSION 115. This version of Node.js requires NODE_MODULE_VERSION 125. Please try re-compiling or re-installing the module (for instance, using `npm rebuild` or `npm install`).
@@ -168,13 +167,11 @@
 electron-rebuild 
 ```
 
-=======
 ### Debugger
 
 There are helpful debug launch scripts for VSCode / Cursor under `.vscode/launch.json`. It will start the dev server as defined in `.vscode/tasks.json`. Then attach the debugger.
 
 This can be used simply by pressing `F5` in VSCode or VSCode derivative.
->>>>>>> 1c99bc80
 
 # Release
 
