--- conflicted
+++ resolved
@@ -19,11 +19,10 @@
    */
   installState?: 'started' | 'installed' | 'upgraded';
   /**
-<<<<<<< HEAD
    * The path to the migration installation to migrate custom nodes from
    */
-  migrateCustomNodes?: string;
-=======
+  migrateCustomNodesFrom?: string;
+  /**
    * The last GPU that was detected during hardware validation.
    * Allows manual override of some install behaviour.
    */
@@ -31,5 +30,4 @@
   /** The pytorch device that the user selected during installation. */
   selectedDevice?: TorchDeviceType;
   'Comfy-Desktop.RestoredCustomNodes': boolean;
->>>>>>> 146a588f
 };