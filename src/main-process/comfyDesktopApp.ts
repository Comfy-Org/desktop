--- conflicted
+++ resolved
@@ -159,13 +159,10 @@
 
         await installWizard.install();
         store.set('installState', 'installed');
-<<<<<<< HEAD
         if (installWizard.shouldMigrateCustomNodes) {
           store.set('migrateCustomNodes', installWizard.migrationSource);
         }
-=======
         appWindow.maximize();
->>>>>>> bc6bc317
         resolve(installWizard.basePath);
       });
     });
