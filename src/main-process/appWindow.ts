--- conflicted
+++ resolved
@@ -146,11 +146,7 @@
       while (this.messageQueue.length > 0) {
         const message = this.messageQueue.shift();
         if (message) {
-<<<<<<< HEAD
-          log.info('Sending queued message ', message.channel);
-=======
           log.info('Sending queued message ', message.channel, message.data);
->>>>>>> 83f30bc3
           this.window.webContents.send(message.channel, message.data);
         }
       }
