export const IPC_CHANNELS = {
  LOADING_PROGRESS: 'loading-progress',
  IS_PACKAGED: 'is-packaged',
  RENDERER_READY: 'renderer-ready',
  RESTART_APP: 'restart-app',
  LOG_MESSAGE: 'log-message',
  SHOW_SELECT_DIRECTORY: 'show-select-directory',
  SELECTED_DIRECTORY: 'selected-directory',
  OPEN_DIALOG: 'open-dialog',
  FIRST_TIME_SETUP_COMPLETE: 'first-time-setup-complete',
  DEFAULT_INSTALL_LOCATION: 'default-install-location',
  DOWNLOAD_PROGRESS: 'download-progress',
  START_DOWNLOAD: 'start-download',
  PAUSE_DOWNLOAD: 'pause-download',
  RESUME_DOWNLOAD: 'resume-download',
  CANCEL_DOWNLOAD: 'cancel-download',
  DELETE_MODEL: 'delete-model',
  GET_ALL_DOWNLOADS: 'get-all-downloads',
  GET_ELECTRON_VERSION: 'get-electron-version',
  SEND_ERROR_TO_SENTRY: 'send-error-to-sentry',
  GET_BASE_PATH: 'get-base-path',
  GET_MODEL_CONFIG_PATH: 'get-model-config-path',
  OPEN_PATH: 'open-path',
  OPEN_LOGS_PATH: 'open-logs-path',
  OPEN_DEV_TOOLS: 'open-dev-tools',
  OPEN_FORUM: 'open-forum',
<<<<<<< HEAD
  TERMINAL_WRITE: "execute-terminal-command",
  TERMINAL_RESIZE: "resize-terminal",
  TERMINAL_RESTORE: "restore-terminal",
  TERMINAL_ON_OUTPUT: 'terminal-output',
=======
  IS_FIRST_TIME_SETUP: 'is-first-time-setup',
>>>>>>> b69db8aa
} as const;

export enum ProgressStatus {
  /**
   * Initial state, after the app has started.
   */
  INITIAL_STATE = 'initial-state',
  /**
   * Setting up Python Environment.
   */
  PYTHON_SETUP = 'python-setup',
  /**
   * Starting ComfyUI server.
   */
  STARTING_SERVER = 'starting-server',
  /**
   * Ending state.
   * The ComfyUI server successfully started. ComfyUI loaded into the main window.
   */
  READY = 'ready',
  /**
   * Ending state. General error state.
   */
  ERROR = 'error',
  /**
   * Error state. Installation path does not exist.
   */
  ERROR_INSTALL_PATH = 'error-install-path',
}

export const ProgressMessages = {
  [ProgressStatus.INITIAL_STATE]: 'Loading...',
  [ProgressStatus.PYTHON_SETUP]: 'Setting up Python Environment...',
  [ProgressStatus.STARTING_SERVER]: 'Starting ComfyUI server...',
  [ProgressStatus.READY]: 'Finishing...',
  [ProgressStatus.ERROR]:
    'Was not able to start ComfyUI. Please check the logs for more details. You can open it from the Help menu. Please report issues to: https://forum.comfy.org',
  [ProgressStatus.ERROR_INSTALL_PATH]: 'Installation path does not exist. Please reset the installation location.',
} as const;

export type IPCChannel = (typeof IPC_CHANNELS)[keyof typeof IPC_CHANNELS];

export const ELECTRON_BRIDGE_API = 'electronAPI';

export const SENTRY_URL_ENDPOINT =
  'https://942cadba58d247c9cab96f45221aa813@o4507954455314432.ingest.us.sentry.io/4508007940685824';<|MERGE_RESOLUTION|>--- conflicted
+++ resolved
@@ -24,14 +24,11 @@
   OPEN_LOGS_PATH: 'open-logs-path',
   OPEN_DEV_TOOLS: 'open-dev-tools',
   OPEN_FORUM: 'open-forum',
-<<<<<<< HEAD
   TERMINAL_WRITE: "execute-terminal-command",
   TERMINAL_RESIZE: "resize-terminal",
   TERMINAL_RESTORE: "restore-terminal",
   TERMINAL_ON_OUTPUT: 'terminal-output',
-=======
   IS_FIRST_TIME_SETUP: 'is-first-time-setup',
->>>>>>> b69db8aa
 } as const;
 
 export enum ProgressStatus {
