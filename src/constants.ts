export const IPC_CHANNELS = {
  LOADING_PROGRESS: 'loading-progress',
  IS_PACKAGED: 'is-packaged',
  RENDERER_READY: 'renderer-ready',
  RESTART_APP: 'restart-app',
  REINSTALL: 'reinstall',
  LOG_MESSAGE: 'log-message',
  OPEN_DIALOG: 'open-dialog',
  DOWNLOAD_PROGRESS: 'download-progress',
  START_DOWNLOAD: 'start-download',
  PAUSE_DOWNLOAD: 'pause-download',
  RESUME_DOWNLOAD: 'resume-download',
  CANCEL_DOWNLOAD: 'cancel-download',
  DELETE_MODEL: 'delete-model',
  GET_ALL_DOWNLOADS: 'get-all-downloads',
  GET_ELECTRON_VERSION: 'get-electron-version',
  SEND_ERROR_TO_SENTRY: 'send-error-to-sentry',
  GET_BASE_PATH: 'get-base-path',
  GET_MODEL_CONFIG_PATH: 'get-model-config-path',
  OPEN_PATH: 'open-path',
  OPEN_LOGS_PATH: 'open-logs-path',
  OPEN_DEV_TOOLS: 'open-dev-tools',
<<<<<<< HEAD
  OPEN_FORUM: 'open-forum',
  TERMINAL_WRITE: 'execute-terminal-command',
  TERMINAL_RESIZE: 'resize-terminal',
  TERMINAL_RESTORE: 'restore-terminal',
  TERMINAL_ON_OUTPUT: 'terminal-output',
=======
>>>>>>> 1c99bc80
  IS_FIRST_TIME_SETUP: 'is-first-time-setup',
  GET_SYSTEM_PATHS: 'get-system-paths',
  VALIDATE_INSTALL_PATH: 'validate-install-path',
  VALIDATE_COMFYUI_SOURCE: 'validate-comfyui-source',
  SHOW_DIRECTORY_PICKER: 'show-directory-picker',
  INSTALL_COMFYUI: 'install-comfyui',
} as const;

export enum ProgressStatus {
  /**
   * Initial state, after the app has started.
   */
  INITIAL_STATE = 'initial-state',
  /**
   * Setting up Python Environment.
   */
  PYTHON_SETUP = 'python-setup',
  /**
   * Starting ComfyUI server.
   */
  STARTING_SERVER = 'starting-server',
  /**
   * Ending state.
   * The ComfyUI server successfully started. ComfyUI loaded into the main window.
   */
  READY = 'ready',
  /**
   * Ending state. General error state.
   */
  ERROR = 'error',
  /**
   * Error state. Installation path does not exist.
   */
  ERROR_INSTALL_PATH = 'error-install-path',
}

export const ProgressMessages = {
  [ProgressStatus.INITIAL_STATE]: 'Loading...',
  [ProgressStatus.PYTHON_SETUP]: 'Setting up Python Environment...',
  [ProgressStatus.STARTING_SERVER]: 'Starting ComfyUI server...',
  [ProgressStatus.READY]: 'Finishing...',
  [ProgressStatus.ERROR]:
    'Was not able to start ComfyUI. Please check the logs for more details. You can open it from the Help menu. Please report issues to: https://forum.comfy.org',
  [ProgressStatus.ERROR_INSTALL_PATH]: 'Installation path does not exist. Please reset the installation location.',
} as const;

export type IPCChannel = (typeof IPC_CHANNELS)[keyof typeof IPC_CHANNELS];

export const ELECTRON_BRIDGE_API = 'electronAPI';

export const SENTRY_URL_ENDPOINT =
  'https://942cadba58d247c9cab96f45221aa813@o4507954455314432.ingest.us.sentry.io/4508007940685824';

export interface MigrationItem {
  id: string;
  label: string;
  description: string;
}

export const MigrationItems: MigrationItem[] = [
  {
    id: 'user_files',
    label: 'User Files',
    description: 'Settings and user-created workflows',
  },
  {
    id: 'models',
    label: 'Models',
    description: 'Reference model files from existing ComfyUI installations. (No copy)',
  },
  // TODO: Decide whether we want to auto-migrate custom nodes, and install their dependencies.
  // huchenlei: This is a very essential thing for migration experience.
  // {
  //   id: 'custom_nodes',
  //   label: 'Custom Nodes',
  //   description: 'Reference custom node files from existing ComfyUI installations. (No copy)',
  // },
] as const;<|MERGE_RESOLUTION|>--- conflicted
+++ resolved
@@ -20,14 +20,10 @@
   OPEN_PATH: 'open-path',
   OPEN_LOGS_PATH: 'open-logs-path',
   OPEN_DEV_TOOLS: 'open-dev-tools',
-<<<<<<< HEAD
-  OPEN_FORUM: 'open-forum',
   TERMINAL_WRITE: 'execute-terminal-command',
   TERMINAL_RESIZE: 'resize-terminal',
   TERMINAL_RESTORE: 'restore-terminal',
   TERMINAL_ON_OUTPUT: 'terminal-output',
-=======
->>>>>>> 1c99bc80
   IS_FIRST_TIME_SETUP: 'is-first-time-setup',
   GET_SYSTEM_PATHS: 'get-system-paths',
   VALIDATE_INSTALL_PATH: 'validate-install-path',
