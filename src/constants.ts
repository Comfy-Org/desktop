--- conflicted
+++ resolved
@@ -30,12 +30,9 @@
   VALIDATE_COMFYUI_SOURCE: 'validate-comfyui-source',
   SHOW_DIRECTORY_PICKER: 'show-directory-picker',
   INSTALL_COMFYUI: 'install-comfyui',
-<<<<<<< HEAD
   SHOW_TOAST: 'show-toast',
   LOADED: 'loaded',
-=======
   SHOW_CONTEXT_MENU: 'show-context-menu',
->>>>>>> bc6bc317
 } as const;
 
 export enum ProgressStatus {
