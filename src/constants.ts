--- conflicted
+++ resolved
@@ -52,13 +52,10 @@
   CHECK_FOR_UPDATES: 'check-for-updates',
   RESTART_AND_INSTALL: 'restart-and-install',
   CHECK_BLACKWELL: 'check-blackwell',
-<<<<<<< HEAD
   GET_INSTALL_STAGE: 'get-install-stage',
   INSTALL_STAGE_UPDATE: 'install-stage-update',
   DIALOG_CLICK_BUTTON: 'dialog-click-button',
-=======
   PROTOCOL_ACTION: 'protocol-action',
->>>>>>> 8a2a4f12
 } as const;
 
 export enum ProgressStatus {
