export const IPC_CHANNELS = {
  LOADING_PROGRESS: 'loading-progress',
  IS_PACKAGED: 'is-packaged',
  RENDERER_READY: 'renderer-ready',
  RESTART_APP: 'restart-app',
  REINSTALL: 'reinstall',
  QUIT: 'quit',
  LOG_MESSAGE: 'log-message',
  DOWNLOAD_PROGRESS: 'download-progress',
  START_DOWNLOAD: 'start-download',
  PAUSE_DOWNLOAD: 'pause-download',
  RESUME_DOWNLOAD: 'resume-download',
  CANCEL_DOWNLOAD: 'cancel-download',
  DELETE_MODEL: 'delete-model',
  GET_ALL_DOWNLOADS: 'get-all-downloads',
  GET_ELECTRON_VERSION: 'get-electron-version',
  GET_BASE_PATH: 'get-base-path',
  SET_BASE_PATH: 'set-base-path',
  GET_MODEL_CONFIG_PATH: 'get-model-config-path',
  OPEN_PATH: 'open-path',
  OPEN_LOGS_PATH: 'open-logs-path',
  OPEN_DEV_TOOLS: 'open-dev-tools',
  TERMINAL_WRITE: 'execute-terminal-command',
  TERMINAL_RESIZE: 'resize-terminal',
  TERMINAL_RESTORE: 'restore-terminal',
  TERMINAL_ON_OUTPUT: 'terminal-output',
  GET_SYSTEM_PATHS: 'get-system-paths',
  VALIDATE_INSTALL_PATH: 'validate-install-path',
  VALIDATE_COMFYUI_SOURCE: 'validate-comfyui-source',
  SHOW_DIRECTORY_PICKER: 'show-directory-picker',
  INSTALL_COMFYUI: 'install-comfyui',
  CHANGE_THEME: 'change-theme',
  SHOW_CONTEXT_MENU: 'show-context-menu',
  RESTART_CORE: 'restart-core',
  GET_GPU: 'get-gpu',
  SET_WINDOW_STYLE: 'set-window-style',
  GET_VALIDATION_STATE: 'get-validation-state',
  VALIDATION_UPDATE: 'validation-update',
  COMPLETE_VALIDATION: 'complete-validation',
  CANCEL_VALIDATION: 'cancel-validation',
  VALIDATE_INSTALLATION: 'start-validation',
  UV_INSTALL_REQUIREMENTS: 'uv-install-requirements',
  GET_WINDOW_STYLE: 'get-window-style',
  TRACK_EVENT: 'track-event',
  SET_METRICS_CONSENT: 'set-metrics-consent',
  INCREMENT_USER_PROPERTY: 'increment-user-property',
  UV_CLEAR_CACHE: 'uv-clear-cache',
  UV_RESET_VENV: 'uv-delete-venv',
  CAN_ACCESS_URL: 'can-access-url',
  START_TROUBLESHOOTING: 'start-troubleshooting',
  DISABLE_CUSTOM_NODES: 'disable-custom-nodes',
<<<<<<< HEAD
  CHECK_FOR_UPDATES: 'check-for-updates',
  RESTART_AND_INSTALL: 'restart-and-install',
=======
  CHECK_BLACKWELL: 'check-blackwell',
>>>>>>> fe898343
} as const;

export enum ProgressStatus {
  /**
   * Initial state, after the app has started.
   */
  INITIAL_STATE = 'initial-state',
  /**
   * Setting up Python Environment.
   */
  PYTHON_SETUP = 'python-setup',
  /**
   * Starting ComfyUI server.
   */
  STARTING_SERVER = 'starting-server',
  /**
   * Ending state.
   * The ComfyUI server successfully started. ComfyUI loaded into the main window.
   */
  READY = 'ready',
  /**
   * Ending state. General error state.
   */
  ERROR = 'error',
}

export type IPCChannel = (typeof IPC_CHANNELS)[keyof typeof IPC_CHANNELS];

export const ELECTRON_BRIDGE_API = 'electronAPI';

export const SENTRY_URL_ENDPOINT =
  'https://942cadba58d247c9cab96f45221aa813@o4507954455314432.ingest.us.sentry.io/4508007940685824';

export interface MigrationItem {
  id: string;
  label: string;
  description: string;
}

export const MigrationItems: MigrationItem[] = [
  {
    id: 'user_files',
    label: 'User Files',
    description: 'Settings and user-created workflows',
  },
  {
    id: 'models',
    label: 'Models',
    description: 'Reference model files from existing ComfyUI installations. (No copy)',
  },
  {
    id: 'custom_nodes',
    label: 'Custom Nodes',
    description: 'Reinstall custom nodes from existing ComfyUI installations.',
  },
] as const;

export interface ServerArgs {
  /** The host to use for the ComfyUI server. */
  listen: string;
  /** The port to use for the ComfyUI server. */
  port: string;
  /** Extra arguments to pass to the ComfyUI server. */
  [key: string]: string | number;
}
export const DEFAULT_SERVER_ARGS: ServerArgs = {
  listen: '127.0.0.1',
  port: '8000',
};

export enum DownloadStatus {
  PENDING = 'pending',
  IN_PROGRESS = 'in_progress',
  COMPLETED = 'completed',
  PAUSED = 'paused',
  ERROR = 'error',
  CANCELLED = 'cancelled',
}

/** Python package index URLs to use when installing torch, torchvision, and torchaudio. */
export enum TorchMirrorUrl {
  /** Regular PyPI index URL. */
  Default = 'https://pypi.org/simple/',
  /** PyTorch CUDA mirror. */
  Cuda = 'https://download.pytorch.org/whl/cu126',
  /** PyTorch Nightly CUDA mirror. */
  NightlyCuda = 'https://download.pytorch.org/whl/nightly/cu128',
  /** PyTorch nightly CPU mirror. */
  NightlyCpu = 'https://download.pytorch.org/whl/nightly/cpu',
}

/** @deprecated Use {@link TorchMirrorUrl} instead. */
export const CUDA_TORCH_URL = TorchMirrorUrl.Cuda;
/** @deprecated Use {@link TorchMirrorUrl} instead. */
export const NIGHTLY_CPU_TORCH_URL = TorchMirrorUrl.NightlyCpu;
/** @deprecated Use {@link TorchMirrorUrl} instead. */
export const DEFAULT_PYPI_INDEX_URL = TorchMirrorUrl.Default;

/** The log files used by the desktop process. */
export enum LogFile {
  /** The ComfyUI server log file. */
  ComfyUI = 'comfyui.log',
  /** The desktop process log file. */
  Main = 'main.log',
}<|MERGE_RESOLUTION|>--- conflicted
+++ resolved
@@ -49,12 +49,9 @@
   CAN_ACCESS_URL: 'can-access-url',
   START_TROUBLESHOOTING: 'start-troubleshooting',
   DISABLE_CUSTOM_NODES: 'disable-custom-nodes',
-<<<<<<< HEAD
   CHECK_FOR_UPDATES: 'check-for-updates',
   RESTART_AND_INSTALL: 'restart-and-install',
-=======
   CHECK_BLACKWELL: 'check-blackwell',
->>>>>>> fe898343
 } as const;
 
 export enum ProgressStatus {
