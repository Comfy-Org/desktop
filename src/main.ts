--- conflicted
+++ resolved
@@ -168,11 +168,7 @@
   appResourcesPath: string,
   userResourcesPath: string
 ) => {
-<<<<<<< HEAD
-  const isServerRunning = await isPortInUse(host, port);
-=======
   const isServerRunning = await isComfyServerReady(host, port);
->>>>>>> 3b42e9b0
   if (isServerRunning) {
     log.info('Python server is already running');
     // Server has been started outside the app, so attach to it.
@@ -310,17 +306,6 @@
   }
 }
 
-<<<<<<< HEAD
-const killPythonServer = () => {
-  return new Promise<void>((resolve, reject) => {
-    if (pythonProcess) {
-      try {
-        const result: boolean = pythonProcess.kill(); //false if kill did not succeed sucessfully
-        result ? resolve() : reject();
-      } catch (error) {
-        log.error(error);
-        reject(error);
-=======
 const killPythonServer = async (): Promise<void> => {
   if (pythonProcess) {
     log.info('Killing python server.');
@@ -344,7 +329,6 @@
       if (!result) {
         clearTimeout(timeout);
         reject(new Error('Failed to initiate kill signal for python server'));
->>>>>>> 3b42e9b0
       }
     });
   }
