--- conflicted
+++ resolved
@@ -5,26 +5,13 @@
 import { findAvailablePort } from './utils';
 import dotenv from 'dotenv';
 import { AppWindow } from './main-process/appWindow';
-<<<<<<< HEAD
 import { Terminal } from './terminal';
-import { getAppResourcesPath, getBasePath, getPythonInstallPath } from './install/resourcePaths';
-=======
->>>>>>> d0079446
 import { PathHandlers } from './handlers/pathHandlers';
 import { AppInfoHandlers } from './handlers/appInfoHandlers';
 import { ComfyDesktopApp } from './main-process/comfyDesktopApp';
 import { LevelOption } from 'electron-log';
 
 dotenv.config();
-<<<<<<< HEAD
-
-let appWindow: AppWindow;
-let comfyServer: ComfyServer | null = null;
-let downloadManager: DownloadManager;
-let terminal: Terminal;
-
-=======
->>>>>>> d0079446
 log.initialize();
 log.transports.file.level = (process.env.LOG_LEVEL as LevelOption) ?? 'info';
 
@@ -79,7 +66,7 @@
     log.debug('App ready');
 
     const appWindow = new AppWindow();
-
+    
     // Register basic handlers that are necessary during app's installation.
     new PathHandlers().registerHandlers();
     new AppInfoHandlers().registerHandlers();
@@ -88,48 +75,20 @@
       return dialog.showOpenDialogSync({
         ...options,
       });
-<<<<<<< HEAD
-      ipcMain.on(IPC_CHANNELS.INSTALL_COMFYUI, async (event, installOptions: InstallOptions) => {
-        // Non-blocking call. The renderer will navigate to /server-start and show install progress.
-        handleInstall(installOptions).then(serverStart);
-      });
-
-      // Loading renderer when all handlers are registered to ensure all event listeners are set up.
-      const firstTimeSetup = isFirstTimeSetup();
-      const urlPath = firstTimeSetup ? 'welcome' : 'server-start';
-      await appWindow.loadRenderer(urlPath);
-
-      terminal = new Terminal(appWindow, path.join(await getAppResourcesPath(), 'ComfyUI'));
-
-      if (!firstTimeSetup) {
-        await serverStart();
-      }
-    } catch (error) {
-      log.error(error);
-      sendProgressUpdate(ProgressStatus.ERROR);
-    }
-
-    ipcMain.on(
-      IPC_CHANNELS.RESTART_APP,
-      (event, { customMessage, delay }: { customMessage?: string; delay?: number }) => {
-        log.info('Received restart app message!');
-        if (customMessage) {
-          restartApp({ customMessage, delay });
-        } else {
-          restartApp({ delay });
-        }
-      }
-    );
-
-    ipcMain.handle(IPC_CHANNELS.REINSTALL, async () => {
-      log.info('Reinstalling...');
-      const modelConfigPath = ComfyServerConfig.configPath;
-      fs.rmSync(modelConfigPath);
-      restartApp();
-=======
->>>>>>> d0079446
+    });
+    terminal = new Terminal(appWindow, path.join(await getAppResourcesPath(), 'ComfyUI'));
+    ipcMain.handle(IPC_CHANNELS.TERMINAL_WRITE, (_event, command: string) => {
+      terminal.write(command);
     });
 
+    ipcMain.handle(IPC_CHANNELS.TERMINAL_RESIZE, (_event, cols: number, rows: number) => {
+      terminal.resize(cols, rows);
+    });
+
+    ipcMain.handle(IPC_CHANNELS.TERMINAL_RESTORE, (_event) => {
+      return terminal.restore();
+    });
+    
     try {
       const comfyDesktopApp = await ComfyDesktopApp.create(appWindow);
       await comfyDesktopApp.initialize();
@@ -144,25 +103,6 @@
       if (!useExternalServer) {
         await comfyDesktopApp.startComfyServer({ host, port, extraServerArgs });
       }
-<<<<<<< HEAD
-    });
-  });
-
-  ipcMain.handle(IPC_CHANNELS.TERMINAL_WRITE, (_event, command: string) => {
-    terminal.write(command);
-  });
-
-  ipcMain.handle(IPC_CHANNELS.TERMINAL_RESIZE, (_event, cols: number, rows: number) => {
-    terminal.resize(cols, rows);
-  });
-
-  ipcMain.handle(IPC_CHANNELS.TERMINAL_RESTORE, (_event) => {
-    return terminal.restore();
-  });
-}
-=======
->>>>>>> d0079446
-
       appWindow.sendServerStartProgress(ProgressStatus.READY);
       appWindow.loadComfyUI({ host, port, extraServerArgs });
     } catch (error) {
