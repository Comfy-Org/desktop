import { spawn, ChildProcess } from 'node:child_process';
import * as fs from 'node:fs/promises';
import net from 'node:net';
import path from 'node:path';

import dotenv from "dotenv";
<<<<<<< HEAD
import { app, BrowserWindow, webContents } from 'electron';
=======
import { app, BrowserWindow } from 'electron';
>>>>>>> 2411e188
// Handle creating/removing shortcuts on Windows when installing/uninstalling.
import('electron-squirrel-startup').then(ess => {
  const {default: check} = ess;
  if (check) {
    app.quit();
  }
});
import tar from 'tar';

let pythonProcess: ChildProcess | null = null;
const host = '127.0.0.1'; // Replace with the desired IP address
const port = 8188; // Replace with the port number your server is running on
const scriptPath = path.join(process.resourcesPath, 'ComfyUI', 'main.py');

const packagedComfyUIExecutable = process.platform == 'win32' ? 'run_cpu.bat' : process.platform == 'darwin' ? 'ComfyUI' : 'ComfyUI';

const createWindow = () => {
  // Create the browser window.
  const mainWindow = new BrowserWindow({
    title: 'ComfyUI',
    width: 800,
    height: 600,
    webPreferences: {
      preload: path.join(__dirname, 'preload.js'),
      nodeIntegration: true, // Enable Node.js integration
      contextIsolation: false,
    },

  });

  // Load the UI from the Python server's URL
  //mainWindow.loadURL('http://localhost:8188/');
  mainWindow.loadFile(path.join(__dirname, `../renderer/${MAIN_WINDOW_VITE_NAME}/index.html`));

  // Open the DevTools.
  // mainWindow.webContents.openDevTools();
};

// Server Heartbeat Listener Variables
let serverHeartBeatReference: NodeJS.Timeout = null;
const serverHeartBeatInterval: number = 15 * 1000; //15 Seconds
async function serverHeartBeat() {
  const isReady = await isPortInUse(host, port);
  if (isReady) {
    // Getting webcontents[0] is not reliable if app started with dev window
    webContents.getAllWebContents()[0].send("python-server-status", "active");
  } else {
    webContents.getAllWebContents()[0].send("python-server-status", "false");
  }
}

const isPortInUse = (host: string, port: number): Promise<boolean> => {
  return new Promise((resolve) => {
    const server = net.createServer();

    server.once('error', (err: NodeJS.ErrnoException) => {
      if (err.code === 'EADDRINUSE') {
        resolve(true);
      } else {
        resolve(false);
      }
    });

    server.once('listening', () => {
      server.close();
      resolve(false);
    });

    server.listen(port, host);
  });
};

// Launch Python Server Variables
const maxFailWait: number = 10 * 2000; // 10seconds
let currentWaitTime: number = 0;
let spawnServerTimeout: NodeJS.Timeout = null;

const launchPythonServer = async (args: {userResourcesPath: string, appResourcesPath: string}) => {
  const {userResourcesPath, appResourcesPath} = args;

  const isServerRunning = await isPortInUse(host, port);
  if (isServerRunning) {
    console.log('Python server is already running');
    // Server has been started outside the app, so attach to it.
    setTimeout(() => {
      // Not sure if needed but wait a few moments before sending the connect message up. 
      webContents.getAllWebContents()[0].send("python-server-status", "active");
    }, 5000);
    clearInterval(serverHeartBeatReference);
    webContents.getAllWebContents()[0].loadURL('http://localhost:8188/');
    serverHeartBeatReference = setInterval(serverHeartBeat, serverHeartBeatInterval);
    return Promise.resolve();
  }

  console.log('Launching Python server...');

  return new Promise<void>(async (resolve, reject) => {
    const pythonRootPath = path.join(userResourcesPath, 'python');
    const pythonInterpreterPath = process.platform==='win32' ? path.join(pythonRootPath, 'python.exe') : path.join(pythonRootPath, 'bin', 'python');
    const pythonRecordPath = path.join(pythonRootPath, "INSTALLER");
    const scriptPath = path.join(appResourcesPath, 'ComfyUI', 'main.py');
    const comfyMainCmd = [scriptPath, ...(process.env.COMFYUI_CPU_ONLY === "true" ? ["--cpu"] : [])];

    const spawnPython = async () => {
      pythonProcess = spawn(pythonInterpreterPath, comfyMainCmd, {
        cwd: path.dirname(scriptPath)
      });

      pythonProcess.stderr.on('data', (data) => {
        console.error(`stderr: ${data}`);
      });
      pythonProcess.stdout.on('data', (data) => {
        console.log(`stdout: ${data}`);
      });
    }

    try {
      // check for existence of both interpreter and INSTALLER record to ensure a correctly installed python env
      await Promise.all([fs.access(pythonInterpreterPath), fs.access(pythonRecordPath)]);
      spawnPython();
    } catch {
      console.log('Running one-time python installation on first startup...');
      // clean up any possible existing non-functional python env
      try {
        await fs.rm(pythonRootPath, {recursive: true});
      } catch {null;}

      const pythonTarPath = path.join(appResourcesPath, 'python.tgz');
      await tar.extract({file: pythonTarPath, cwd: userResourcesPath, strict: true});

      const wheelsPath = path.join(pythonRootPath, 'wheels');
      const rehydrateCmd = ['-m', 'uv', 'pip', 'install', '--no-index', '--no-deps', ...(await fs.readdir(wheelsPath)).map(x => path.join(wheelsPath, x))];
      const rehydrateProc = spawn(pythonInterpreterPath, rehydrateCmd, {cwd: wheelsPath});

      rehydrateProc.on("exit", code => {
        // write an INSTALLER record on sucessful completion of rehydration
        fs.writeFile(pythonRecordPath, "ComfyUI");

        if (code===0) {
          // remove the now installed wheels
          fs.rm(wheelsPath, {recursive: true});
          console.log(`Python successfully installed to ${pythonRootPath}`);

          spawnPython();
        } else {
          console.log(`Rehydration of python bundle exited with code ${code}`);
        }
      });
    }

    const checkInterval = 1000; // Check every 1 second

    const checkServerReady = async () => {
      currentWaitTime += 1000;
      if (currentWaitTime > maxFailWait) {
        //Something has gone wrong and we need to backout. 
        clearTimeout(spawnServerTimeout);
        reject("Python Server Failed To Start");
      }
      const isReady = await isPortInUse(host, port);
      if (isReady) {
        console.log('Python server is ready');
        // Start the Heartbeat listener, send connected message to Renderer and resolve promise. 
        serverHeartBeatReference = setInterval(serverHeartBeat, serverHeartBeatInterval);
        webContents.getAllWebContents()[0].send("python-server-status", "active");
        //For now just replace the source of the main window to the python server
        webContents.getAllWebContents()[0].loadURL('http://localhost:8188/');
        clearTimeout(spawnServerTimeout);
        resolve();
      } else {
        console.log('Ping failed. Retrying...');
        setTimeout(checkServerReady, checkInterval);
      }
    };

    checkServerReady();
  });
};

// This method will be called when Electron has finished
// initialization and is ready to create browser windows.
// Some APIs can only be used after this event occurs.
app.on('ready', async () => {
<<<<<<< HEAD
  
=======
>>>>>>> 2411e188
  const {userResourcesPath, appResourcesPath} = app.isPackaged ? {
    // production: install python to per-user application data dir
    userResourcesPath: app.getPath('appData'),
    appResourcesPath: process.resourcesPath,
  } : {
    // development: install python to in-tree assets dir
    userResourcesPath: path.join(app.getAppPath(), 'assets'),
    appResourcesPath: path.join(app.getAppPath(), 'assets'),
  }

  console.log(`userResourcesPath: ${userResourcesPath}`);
  console.log(`appResourcesPath: ${appResourcesPath}`);

<<<<<<< HEAD
  try {
    dotenv.config({path: path.join(appResourcesPath, ".env")});
  } catch {
    // if no .env file, skip it
  }

  try {
    await fs.mkdir(userResourcesPath);
  } catch {
    // if user-specific resources dir already exists, that is fine
  }
  try { 
=======
  try {
    dotenv.config({path: path.join(appResourcesPath, ".env")});
  } catch {
    // if no .env file, skip it
  }

  try {
    await fs.mkdir(userResourcesPath);
  } catch {
    // if user-specific resources dir already exists, that is fine
  }

  try {
    await launchPythonServer({userResourcesPath, appResourcesPath});
>>>>>>> 2411e188
    createWindow();
    await launchPythonServer({userResourcesPath, appResourcesPath});
  } catch (error) {

  }
});

const killPythonServer = () => {
  if (pythonProcess) {
    pythonProcess.kill();
    pythonProcess = null;
  }
};

app.on('will-quit', () => {
  killPythonServer();
});

// Quit when all windows are closed, except on macOS. There, it's common
// for applications and their menu bar to stay active until the user quits
// explicitly with Cmd + Q.
app.on('window-all-closed', () => {
  if (process.platform !== 'darwin') {
    app.quit();
  }
});

app.on('activate', () => {
  // On OS X it's common to re-create a window in the app when the
  // dock icon is clicked and there are no other windows open.
  if (BrowserWindow.getAllWindows().length === 0) {
    createWindow();
  }
});

// In this file you can include the rest of your app's specific main process
// code. You can also put them in separate files and import them here.<|MERGE_RESOLUTION|>--- conflicted
+++ resolved
@@ -4,11 +4,7 @@
 import path from 'node:path';
 
 import dotenv from "dotenv";
-<<<<<<< HEAD
 import { app, BrowserWindow, webContents } from 'electron';
-=======
-import { app, BrowserWindow } from 'electron';
->>>>>>> 2411e188
 // Handle creating/removing shortcuts on Windows when installing/uninstalling.
 import('electron-squirrel-startup').then(ess => {
   const {default: check} = ess;
@@ -192,10 +188,6 @@
 // initialization and is ready to create browser windows.
 // Some APIs can only be used after this event occurs.
 app.on('ready', async () => {
-<<<<<<< HEAD
-  
-=======
->>>>>>> 2411e188
   const {userResourcesPath, appResourcesPath} = app.isPackaged ? {
     // production: install python to per-user application data dir
     userResourcesPath: app.getPath('appData'),
@@ -209,7 +201,6 @@
   console.log(`userResourcesPath: ${userResourcesPath}`);
   console.log(`appResourcesPath: ${appResourcesPath}`);
 
-<<<<<<< HEAD
   try {
     dotenv.config({path: path.join(appResourcesPath, ".env")});
   } catch {
@@ -222,22 +213,6 @@
     // if user-specific resources dir already exists, that is fine
   }
   try { 
-=======
-  try {
-    dotenv.config({path: path.join(appResourcesPath, ".env")});
-  } catch {
-    // if no .env file, skip it
-  }
-
-  try {
-    await fs.mkdir(userResourcesPath);
-  } catch {
-    // if user-specific resources dir already exists, that is fine
-  }
-
-  try {
-    await launchPythonServer({userResourcesPath, appResourcesPath});
->>>>>>> 2411e188
     createWindow();
     await launchPythonServer({userResourcesPath, appResourcesPath});
   } catch (error) {
