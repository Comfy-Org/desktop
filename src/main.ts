--- conflicted
+++ resolved
@@ -73,7 +73,6 @@
 
   console.log('Launching Python server...');
 
-<<<<<<< HEAD
   return new Promise<void>(async (resolve, reject) => {
     const {userResourcesPath, appResourcesPath} = app.isPackaged ? {
       // production: install python to per-user application data dir
@@ -146,38 +145,6 @@
         }
       });
     });
-=======
-  return new Promise<void>((resolve, reject) => {
-    let executablePath: string;
-    let pythonProcess: ChildProcess;
-    if (app.isPackaged) {
-        if (process.platform == 'darwin') {
-            // On macOS, the Python executable is inside the app bundle
-            const pythonPath = path.join(process.resourcesPath, 'python', 'bin', 'python');
-            console.log('pythonPath', pythonPath);
-            console.log(scriptPath)
-            pythonProcess = spawn(pythonPath, [scriptPath]);
-        } else {
-            //Production: use the bundled Python package
-            executablePath = path.join(process.resourcesPath, 'UI', packagedComfyUIExecutable);
-            pythonProcess = spawn(executablePath, { shell: true });
-        }
-    } else {
-      // Development: use the fake Python server
-      if (process.platform == 'darwin') {
-        // On macOS, the Python executable is inside the app bundle
-        const pythonPath = path.join(app.getAppPath(), 'assets', 'python', 'bin', 'python');
-        pythonProcess = spawn(pythonPath, [scriptPath]);
-      }
-      else {
-        executablePath = path.join(process.resourcesPath, 'UI', packagedComfyUIExecutable);
-        pythonProcess = spawn(executablePath, { shell: true });
-      }
-    }
-    
-    pythonProcess.stdout.pipe(process.stdout);
-    pythonProcess.stderr.pipe(process.stderr);
->>>>>>> 211cecc1
 
     const checkInterval = 1000; // Check every 1 second
 
