--- conflicted
+++ resolved
@@ -10,15 +10,9 @@
 import { AppWindow } from './main-process/appWindow';
 import { ComfyDesktopApp } from './main-process/comfyDesktopApp';
 import SentryLogging from './services/sentry';
-<<<<<<< HEAD
 import { DesktopConfig } from './store/desktopConfig';
-import { InstallationManager } from './install/installationManager';
 import { getTelemetry, promptMetricsConsent } from './services/telemetry';
-=======
-import { getTelemetry } from './services/telemetry';
-import { DesktopConfig } from './store/desktopConfig';
 import { findAvailablePort } from './utils';
->>>>>>> f128d900
 
 dotenv.config();
 log.initialize();
