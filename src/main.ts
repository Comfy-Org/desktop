<<<<<<< HEAD
import { app, BrowserWindow, webContents } from 'electron';
import path from 'path';
import net from 'net';
import { spawn, ChildProcess } from 'child_process';
=======
import { spawn, ChildProcess } from 'node:child_process';
import { access, mkdir, readdir, rm } from 'node:fs/promises';
import net from 'node:net';
import path from 'node:path';
>>>>>>> 19a3e9ce

import { app, BrowserWindow } from 'electron';
// Handle creating/removing shortcuts on Windows when installing/uninstalling.
import('electron-squirrel-startup').then(ess => {
  const {default: check} = ess;
  if (check) {
    app.quit();
  }
});
import tar from 'tar';

let pythonProcess: ChildProcess | null = null;
const host = '127.0.0.1'; // Replace with the desired IP address
const port = 8188; // Replace with the port number your server is running on
const scriptPath = path.join(process.resourcesPath, 'ComfyUI', 'main.py');

const packagedComfyUIExecutable = process.platform == 'win32' ? 'run_cpu.bat' : process.platform == 'darwin' ? 'ComfyUI' : 'ComfyUI';

const createWindow = () => {
  // Create the browser window.
  const mainWindow = new BrowserWindow({
    title: 'ComfyUI',
    width: 800,
    height: 600,
    webPreferences: {
      preload: path.join(__dirname, 'preload.js'),
      nodeIntegration: true, // Enable Node.js integration
      contextIsolation: false,
    },

  });

  // Load the UI from the Python server's URL
  //mainWindow.loadURL('http://localhost:8188/');
  mainWindow.loadFile(path.join(__dirname, `../renderer/${MAIN_WINDOW_VITE_NAME}/index.html`));

  // Open the DevTools.
  // mainWindow.webContents.openDevTools();
};

// Server Heartbeat Listener Variables
let serverHeartBeatReference: NodeJS.Timeout = null;
const serverHeartBeatInterval: number = 15 * 1000; //15 Seconds
async function serverHeartBeat() {
  const isReady = await isPortInUse(host, port);
  if (isReady) {
    // Getting webcontents[0] is not reliable if app started with dev window
    webContents.getAllWebContents()[0].send("python-server-status", "active");
  } else {
    webContents.getAllWebContents()[0].send("python-server-status", "false");
  }
}

const isPortInUse = (host: string, port: number): Promise<boolean> => {
  return new Promise((resolve) => {
    const server = net.createServer();

    server.once('error', (err: NodeJS.ErrnoException) => {
      if (err.code === 'EADDRINUSE') {
        resolve(true);
      } else {
        resolve(false);
      }
    });

    server.once('listening', () => {
      server.close();
      resolve(false);
    });

    server.listen(port, host);
  });
};

// Launch Python Server Variables
const maxFailWait: number = 10 * 2000; // 10seconds
let currentWaitTime: number = 0;
let spawnServerTimeout: NodeJS.Timeout = null;

const launchPythonServer = async () => {
  const isServerRunning = await isPortInUse(host, port);
  if (isServerRunning) {
    console.log('Python server is already running');
    // Server has been started outside the app, so attach to it.
    setTimeout(() => {
      // Not sure if needed but wait a few moments before sending the connect message up. 
      webContents.getAllWebContents()[0].send("python-server-status", "active");
    }, 5000);
    clearInterval(serverHeartBeatReference);
    webContents.getAllWebContents()[0].loadURL('http://localhost:8188/');
    serverHeartBeatReference = setInterval(serverHeartBeat, serverHeartBeatInterval);
    return Promise.resolve();
  }

  console.log('Launching Python server...');

  return new Promise<void>(async (resolve, reject) => {
    const {userResourcesPath, appResourcesPath} = app.isPackaged ? {
      // production: install python to per-user application data dir
      userResourcesPath: app.getPath('appData'),
      appResourcesPath: process.resourcesPath,
    } : {
      // development: install python to in-tree assets dir
      userResourcesPath: path.join(app.getAppPath(), 'assets'),
      appResourcesPath: path.join(app.getAppPath(), 'assets'),
    }

    try {
      await mkdir(userResourcesPath);
    } catch {
      null;
    }
    console.log(`userResourcesPath: ${userResourcesPath}`);
    console.log(`appResourcesPath: ${appResourcesPath}`);

    const {pythonPath, scriptPath} = process.platform==='win32' ?  {
      pythonPath: path.join(userResourcesPath, 'python', 'python.exe'),
      scriptPath: path.join(appResourcesPath, 'ComfyUI', 'main.py'),
    } : {
      pythonPath: path.join(userResourcesPath, 'python', 'bin', 'python'),
      scriptPath: path.join(appResourcesPath, 'ComfyUI', 'main.py'),
    };

    console.log('Python Path:', pythonPath);
    console.log('Script Path:', scriptPath);

    access(pythonPath).then(async () => {
      pythonProcess = spawn(pythonPath, [scriptPath], {
        cwd: path.dirname(scriptPath)
      });

      pythonProcess.stderr.on('data', (data) => {
        console.error(`stderr: ${data}`);
      });
      pythonProcess.stdout.on('data', (data) => {
        console.log(`stdout: ${data}`);
      });
    }).catch(async () => {
      console.log('Running one-time python installation on first startup...');
      const pythonTarPath = path.join(appResourcesPath, 'python.tgz');
      await tar.extract({file: pythonTarPath, cwd: userResourcesPath, strict: true});

      const pythonRootPath = path.join(userResourcesPath, 'python');
      const wheelsPath = path.join(pythonRootPath, 'wheels');
      const rehydrateCmd = ['-m', 'uv', 'pip', 'install', '--no-index', '--no-deps', ...(await readdir(wheelsPath)).map(x => path.join(wheelsPath, x))];
      const rehydrateProc = spawn(pythonPath, rehydrateCmd, {cwd: wheelsPath});

      rehydrateProc.on("exit", code => {
        if (code===0) {
          // remove the now installed wheels
          rm(wheelsPath, {recursive: true});
          console.log(`Python successfully installed to ${pythonRootPath}`);

          pythonProcess = spawn(pythonPath, [scriptPath], {
            cwd: path.dirname(scriptPath)
          });

          pythonProcess.stderr.on('data', (data) => {
            console.error(`stderr: ${data}`);
          });
          pythonProcess.stdout.on('data', (data) => {
            console.log(`stdout: ${data}`);
          });
        } else {
          console.log(`Rehydration of python bundle exited with code ${code}`);
        }
      });
    });

    const checkInterval = 1000; // Check every 1 second

    const checkServerReady = async () => {
      currentWaitTime += 1000;
      if (currentWaitTime > maxFailWait) {
        //Something has gone wrong and we need to backout. 
        clearTimeout(spawnServerTimeout);
        reject("Python Server Failed To Start");
      }
      const isReady = await isPortInUse(host, port);
      if (isReady) {
        console.log('Python server is ready');
        // Start the Heartbeat listener, send connected message to Renderer and resolve promise. 
        serverHeartBeatReference = setInterval(serverHeartBeat, serverHeartBeatInterval);
        webContents.getAllWebContents()[0].send("python-server-status", "active");
        //For now just replace the source of the main window to the python server
        webContents.getAllWebContents()[0].loadURL('http://localhost:8188/');
        clearTimeout(spawnServerTimeout);
        resolve();
      } else {
        console.log('Ping failed. Retrying...');
        setTimeout(checkServerReady, checkInterval);
      }
    };

    checkServerReady();
  });
};

// This method will be called when Electron has finished
// initialization and is ready to create browser windows.
// Some APIs can only be used after this event occurs.
app.on('ready', async () => {
  try {
    await launchPythonServer();
    createWindow();
  } catch (error) {

  }
});

const killPythonServer = () => {
  if (pythonProcess) {
    pythonProcess.kill();
    pythonProcess = null;
  }
};

app.on('will-quit', () => {
  killPythonServer();
});

// Quit when all windows are closed, except on macOS. There, it's common
// for applications and their menu bar to stay active until the user quits
// explicitly with Cmd + Q.
app.on('window-all-closed', () => {
  if (process.platform !== 'darwin') {
    app.quit();
  }
});

app.on('activate', () => {
  // On OS X it's common to re-create a window in the app when the
  // dock icon is clicked and there are no other windows open.
  if (BrowserWindow.getAllWindows().length === 0) {
    createWindow();
  }
});

// In this file you can include the rest of your app's specific main process
// code. You can also put them in separate files and import them here.<|MERGE_RESOLUTION|>--- conflicted
+++ resolved
@@ -1,16 +1,9 @@
-<<<<<<< HEAD
-import { app, BrowserWindow, webContents } from 'electron';
-import path from 'path';
-import net from 'net';
-import { spawn, ChildProcess } from 'child_process';
-=======
 import { spawn, ChildProcess } from 'node:child_process';
 import { access, mkdir, readdir, rm } from 'node:fs/promises';
 import net from 'node:net';
 import path from 'node:path';
->>>>>>> 19a3e9ce
-
-import { app, BrowserWindow } from 'electron';
+
+import { app, BrowserWindow, webContents } from 'electron';
 // Handle creating/removing shortcuts on Windows when installing/uninstalling.
 import('electron-squirrel-startup').then(ess => {
   const {default: check} = ess;
