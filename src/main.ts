--- conflicted
+++ resolved
@@ -99,16 +99,12 @@
         onReady = await comfyDesktopApp.startComfyServer({ host, port, extraServerArgs });
       }
       appWindow.sendServerStartProgress(ProgressStatus.READY);
-<<<<<<< HEAD
 
       const waitLoad = Promise.withResolvers();
       ipcMain.handle(IPC_CHANNELS.LOADED, waitLoad.resolve);
-      appWindow.loadComfyUI({ host, port, extraServerArgs });
+      await appWindow.loadComfyUI({ host, port, extraServerArgs });
       await waitLoad.promise;
       onReady?.();
-=======
-      await appWindow.loadComfyUI({ host, port, extraServerArgs });
->>>>>>> 146a588f
     } catch (error) {
       log.error('Unhandled exception during app startup', error);
       appWindow.sendServerStartProgress(ProgressStatus.ERROR);
