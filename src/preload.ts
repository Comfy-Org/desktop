import { contextBridge, ipcRenderer } from 'electron';
import path from 'node:path';

import { DownloadStatus, ELECTRON_BRIDGE_API, IPC_CHANNELS, ProgressStatus } from './constants';
import type { DownloadState } from './models/DownloadManager';
import type { DesktopSettings } from './store/desktopSettings';

/**
 * Open a folder in the system's default file explorer.
 * @param folderPath The path to the folder to open.
 */
const openFolder = async (folderPath: string) => {
  const basePath = await electronAPI.getBasePath();
  ipcRenderer.send(IPC_CHANNELS.OPEN_PATH, path.join(basePath, folderPath));
};

export type GpuType = 'nvidia' | 'mps' | 'unsupported';
export type TorchDeviceType = GpuType | 'cpu';

export interface InstallOptions {
  /** Base installation path */
  installPath: string;
  autoUpdate: boolean;
  allowMetrics: boolean;
  migrationSourcePath?: string;
  migrationItemIds?: string[];
  /** Torch compute device */
  device: TorchDeviceType;
}

export interface SystemPaths {
  appData: string;
  appPath: string;
  defaultInstallPath: string;
}

export interface DownloadProgressUpdate {
  url: string;
  filename: string;
  savePath: string;
  progress: number;
  status: DownloadStatus;
  message?: string;
}

/** @todo Type inference chain broken by comfyui-electron-types. This is duplication. */
export interface ElectronOverlayOptions {
  /**
   * The CSS color of the Window Controls Overlay when enabled.
   */
  color?: string;
  /**
   * The CSS color of the symbols on the Window Controls Overlay when enabled.
   */
  symbolColor?: string;
  /**
   * The height of the title bar and Window Controls Overlay in pixels.
   */
  height?: number;
}

export interface ElectronContextMenuOptions {
  type: 'system' | 'text' | 'image';
  pos?: Electron.Point;
}

/** The result of validating a path (originally for ComfyUI installation). */
export type PathValidationResult = {
  isValid: boolean;
  /** `true` if the parent of the selected path (via `dirname()`) is not present (it must be present). */
  parentMissing?: boolean;
  /** `true` if the selected path already exists. */
  exists?: boolean;
  /** `true` if the selected path is not writable. */
  cannotWrite?: boolean;
  /** The amount of free space in the path. `-1` if this could not be determined. */
  freeSpace: number;
  /** The amount of space in bytes required to install ComfyUI. */
  requiredSpace: number;
  /** If any unhandled exceptions occured, this is the result of casting the error to string. */
  error?: string;
};

/** Whether the app just been installed, upgraded, or install is complete and the server has been started at least once. */
export type InstallState = Exclude<DesktopSettings['installState'], undefined>;

export type ValidationIssueState = 'OK' | 'warning' | 'error' | 'skipped';

export interface InstallValidation {
  inProgress: boolean;
  installState: InstallState;

  basePath?: ValidationIssueState;
  venvDirectory?: ValidationIssueState;
  pythonInterpreter?: ValidationIssueState;
  pythonPackages?: ValidationIssueState;
  uv?: ValidationIssueState;
  git?: ValidationIssueState;
  vcRedist?: ValidationIssueState;
}

const electronAPI = {
  /**
   * Callback for progress updates from the main process for starting ComfyUI.
   * @param callback
   */
  onProgressUpdate: (callback: (update: { status: ProgressStatus }) => void) => {
    ipcRenderer.on(IPC_CHANNELS.LOADING_PROGRESS, (_event, value) => {
      console.debug(`Received ${IPC_CHANNELS.LOADING_PROGRESS} event`, value);
      // eslint-disable-next-line @typescript-eslint/no-unsafe-argument
      callback(value);
    });
  },
  onLogMessage: (callback: (message: string) => void) => {
    ipcRenderer.on(IPC_CHANNELS.LOG_MESSAGE, (_event, value) => {
      console.debug(`Received ${IPC_CHANNELS.LOG_MESSAGE} event`, value);
      // eslint-disable-next-line @typescript-eslint/no-unsafe-argument
      callback(value);
    });
  },
  sendReady: () => {
    console.log('Sending ready event to main process');
    ipcRenderer.send(IPC_CHANNELS.RENDERER_READY);
  },
  /** Emulates app.ispackaged in renderer */
  isPackaged: (): Promise<boolean> => {
    return ipcRenderer.invoke(IPC_CHANNELS.IS_PACKAGED);
  },
  restartApp: (customMessage?: string, delay?: number): void => {
    console.log('Sending restarting app message to main process with custom message:', customMessage);
    ipcRenderer.send(IPC_CHANNELS.RESTART_APP, { customMessage, delay });
  },
  /** @todo Move to {@link electronAPI.Validation} */
  reinstall: (): Promise<void> => {
    return ipcRenderer.invoke(IPC_CHANNELS.REINSTALL);
  },
  openDialog: (options: Electron.OpenDialogOptions) => {
    return ipcRenderer.invoke(IPC_CHANNELS.OPEN_DIALOG, options);
  },
  /**
   * Various paths that are useful to the renderer.
   * - Base path: The base path of the application.
   * - Model config path: The path to the model config yaml file.
   */
  getBasePath: (): Promise<string> => {
    return ipcRenderer.invoke(IPC_CHANNELS.GET_BASE_PATH);
  },
  /**
   * Opens a directory picker, saves the result as the base path if not cancelled.
   * @returns `true` if a new base path was selected and set successfully, otherwise `false`
   */
  setBasePath: (): Promise<boolean> => ipcRenderer.invoke(IPC_CHANNELS.SET_BASE_PATH),

  getModelConfigPath: (): Promise<string> => {
    return ipcRenderer.invoke(IPC_CHANNELS.GET_MODEL_CONFIG_PATH);
  },
  /**
   * Open various folders in the system's default file explorer.
   */
  openLogsFolder: () => {
    ipcRenderer.send(IPC_CHANNELS.OPEN_LOGS_PATH);
  },
  openModelsFolder: () => openFolder('models'),
  openOutputsFolder: () => openFolder('output'),
  openInputsFolder: () => openFolder('input'),
  openCustomNodesFolder: () => openFolder('custom_nodes'),
  openModelConfig: async () => {
    const modelConfigPath = await electronAPI.getModelConfigPath();
    ipcRenderer.send(IPC_CHANNELS.OPEN_PATH, modelConfigPath);
  },
  /**
   * Open the developer tools window.
   */
  openDevTools: () => {
    ipcRenderer.send(IPC_CHANNELS.OPEN_DEV_TOOLS);
  },
  DownloadManager: {
    onDownloadProgress: (callback: (progress: DownloadProgressUpdate) => void) => {
      // eslint-disable-next-line @typescript-eslint/no-unsafe-argument
      ipcRenderer.on(IPC_CHANNELS.DOWNLOAD_PROGRESS, (_event, progress) => callback(progress));
    },
    startDownload: (url: string, path: string, filename: string): Promise<boolean> => {
      console.log(`Sending start download message to main process`, { url, path, filename });
      return ipcRenderer.invoke(IPC_CHANNELS.START_DOWNLOAD, { url, path, filename });
    },
    cancelDownload: (url: string): Promise<boolean> => {
      return ipcRenderer.invoke(IPC_CHANNELS.CANCEL_DOWNLOAD, url);
    },
    pauseDownload: (url: string): Promise<boolean> => {
      return ipcRenderer.invoke(IPC_CHANNELS.PAUSE_DOWNLOAD, url);
    },
    resumeDownload: (url: string): Promise<boolean> => {
      return ipcRenderer.invoke(IPC_CHANNELS.RESUME_DOWNLOAD, url);
    },
    deleteModel: (filename: string, path: string): Promise<boolean> => {
      return ipcRenderer.invoke(IPC_CHANNELS.DELETE_MODEL, { filename, path });
    },
    getAllDownloads: (): Promise<DownloadState[]> => {
      return ipcRenderer.invoke(IPC_CHANNELS.GET_ALL_DOWNLOADS);
    },
  },
  /**
   * Get the current Electron version
   */
  getElectronVersion: () => {
    return ipcRenderer.invoke(IPC_CHANNELS.GET_ELECTRON_VERSION);
  },
  /** The ComfyUI core version (as defined in package.json) */
  getComfyUIVersion: () => __COMFYUI_VERSION__,
  Terminal: {
    /**
     * Writes the data to the terminal
     * @param data The command to execute
     */
    write: (data: string): Promise<string> => {
      return ipcRenderer.invoke(IPC_CHANNELS.TERMINAL_WRITE, data);
    },
    /**
     * Resizes the terminal
     * @param data The command to execute
     */
    resize: (cols: number, rows: number): Promise<void> => {
      return ipcRenderer.invoke(IPC_CHANNELS.TERMINAL_RESIZE, cols, rows);
    },
    /**
     * Gets the data required to restore the terminal
     * @param data The command to execute
     */
    restore: (): Promise<{ buffer: string[]; size: { cols: number; rows: number } }> => {
      return ipcRenderer.invoke(IPC_CHANNELS.TERMINAL_RESTORE);
    },
    /**
     * Callback for terminal output messages
     * @param callback The output handler
     */
    onOutput: (callback: (message: string) => void) => {
      const handler = (_event: Electron.IpcRendererEvent, value: string) => {
        callback(value);
      };
      ipcRenderer.on(IPC_CHANNELS.TERMINAL_ON_OUTPUT, handler);

      // Ensure discard of return value (Electron.IpcRenderer)
      return () => {
        ipcRenderer.off(IPC_CHANNELS.TERMINAL_ON_OUTPUT, handler);
      };
    },
  },
  /**
   * Check if the user has completed the first time setup wizard.
   */
  isFirstTimeSetup: (): Promise<boolean> => {
    return ipcRenderer.invoke(IPC_CHANNELS.IS_FIRST_TIME_SETUP);
  },
  /**
   * Get the system paths for the application.
   */
  getSystemPaths: (): Promise<SystemPaths> => {
    return ipcRenderer.invoke(IPC_CHANNELS.GET_SYSTEM_PATHS);
  },
  /**
   * Validate the install path for the application. Check whether the path is valid
   * and writable. The disk should have enough free space to install the application.
   */
  validateInstallPath: (path: string): Promise<PathValidationResult> => {
    return ipcRenderer.invoke(IPC_CHANNELS.VALIDATE_INSTALL_PATH, path);
  },
  /**
   * Validate whether the given path is a valid ComfyUI source path.
   */
  validateComfyUISource: (path: string): Promise<{ isValid: boolean; error?: string }> => {
    return ipcRenderer.invoke(IPC_CHANNELS.VALIDATE_COMFYUI_SOURCE, path);
  },
  /**
   * Show a directory picker dialog and return the selected path.
   */
  showDirectoryPicker: (): Promise<string> => {
    return ipcRenderer.invoke(IPC_CHANNELS.SHOW_DIRECTORY_PICKER);
  },
  /**
   * Install ComfyUI with given options.
   * @todo Move to {@link electronAPI.Validation}
   */
  installComfyUI: (installOptions: InstallOptions) => {
    ipcRenderer.send(IPC_CHANNELS.INSTALL_COMFYUI, installOptions);
  },
  /**
   * Update the Window Controls Overlay theme overrides
   * @param theme The theme settings to apply
   * @see {@link https://developer.mozilla.org/en-US/docs/Web/API/Window_Controls_Overlay_API}
   */
  changeTheme: (theme: ElectronOverlayOptions): void => ipcRenderer.send(IPC_CHANNELS.CHANGE_THEME, theme),
  /**
   * Opens native context menus.
   *
   * {@link ElectronContextMenuOptions} contains the various options to control the menu type.
   * @param options Define which type of menu to use, position, etc.
   */
  showContextMenu: (options?: ElectronContextMenuOptions): void => {
    return ipcRenderer.send(IPC_CHANNELS.SHOW_CONTEXT_MENU, options);
  },
  Config: {
    /**
     * Finds the name of the last detected GPU type.  Detection only runs during installation.
     * @returns The last GPU detected by `validateHardware` - runs during installation
     */
    getDetectedGpu: async (): Promise<GpuType | undefined> => {
      // eslint-disable-next-line @typescript-eslint/no-unsafe-return
      return await ipcRenderer.invoke(IPC_CHANNELS.GET_GPU);
    },
    /** Sets the window style */
    setWindowStyle: (style: DesktopSettings['windowStyle']): Promise<void> => {
      return ipcRenderer.invoke(IPC_CHANNELS.SET_WINDOW_STYLE, style);
    },
    getWindowStyle: (): Promise<DesktopSettings['windowStyle']> => {
      return ipcRenderer.invoke(IPC_CHANNELS.GET_WINDOW_STYLE);
    },
  },
  Events: {
    trackEvent: (eventName: string, properties?: Record<string, unknown>): void => {
      ipcRenderer.send(IPC_CHANNELS.TRACK_EVENT, eventName, properties);
    },

    incrementUserProperty: (propertyName: string, number: number): void => {
      ipcRenderer.send(IPC_CHANNELS.INCREMENT_USER_PROPERTY, propertyName, number);
    },
  },
  /** Restart the python server without restarting desktop. */
  restartCore: async (): Promise<void> => {
    console.log('Restarting core process');
    await ipcRenderer.invoke(IPC_CHANNELS.RESTART_APP);
  },
  /** Gets the platform reported by node.js */
  getPlatform: () => process.platform,
<<<<<<< HEAD
  setMetricsConsent: async (consent: boolean) => {
    await ipcRenderer.invoke(IPC_CHANNELS.SET_METRICS_CONSENT, consent);
=======

  /**
   *  Interfaces related to installation / install validation
   *
   * Example usage:
   * ```typescript
   * // Set up validation listener
   * electronAPI.Validation.onUpdate((update) => {
   *   const validationInProgress.value = update.inProgress;
   *
   *   for (const [task, state] of Object.entries(update)) {
   *     if (task === 'installState' && !state) installApp();
   *     if (task === 'git' && state === 'error') downloadGit();
   *   }
   * });
   *
   * // Start installation validation
   * await electronAPI.Validation.validateInstallation((update) => {
   *   if (update.pythonInterpreter === 'error') {
   *     console.error('Python interpreter validation failed');
   *   }
   * });
   *
   * // Get current validation state
   * const status = await electronAPI.Validation.getStatus();
   *
   * // Clean up when done
   * electronAPI.Validation.dispose();
   * ```
   */
  Validation: {
    /**
     * Sets a callback to receive updates during validation.
     * If an existing callback is set, it will be replaced.
     * @param callback Called with every update during validation
     */
    onUpdate(callback: (update: InstallValidation) => void) {
      ipcRenderer.removeAllListeners(IPC_CHANNELS.VALIDATION_UPDATE);
      ipcRenderer.on(IPC_CHANNELS.VALIDATION_UPDATE, (_event, value: InstallValidation) => {
        console.debug(`Received ${IPC_CHANNELS.VALIDATION_UPDATE} event`, value);
        callback(value);
      });
    },

    /** Requests the current state of validation, for use by UI when initialising a component.  */
    getStatus: (): Promise<InstallValidation> => ipcRenderer.invoke(IPC_CHANNELS.GET_VALIDATION_STATE),

    /**
     * Attempts to complete validation, returning `true` if successful.
     * @returns A promise that resolves when validation is complete, `true` if validation was successful, otherwise `false`
     */
    complete: (): Promise<boolean> => ipcRenderer.invoke(IPC_CHANNELS.COMPLETE_VALIDATION),

    /**
     * Initiates validation.  Notifies updates via callback.
     * If an existing callback is set, it will be replaced.
     * @param callback Called with every update during validation
     * @returns A promise that resolves when validation is complete. The final {@link onUpdate} callback will have run in the main process, but the IPC event may not yet have hit the renderer when this promise resolves.
     */
    validateInstallation: async (callback: (update: InstallValidation) => void) => {
      electronAPI.Validation.onUpdate(callback);
      await ipcRenderer.invoke(IPC_CHANNELS.VALIDATE_INSTALLATION);
    },

    // TODO: Add cancel validation IPC method to offer a way out of slow validation (e.g. filesystem unresponsive)

    /** Removes the validation update listener. Simpler than verifying determinism of UPDATE and COMPLETE. */
    dispose: () => {
      ipcRenderer.removeAllListeners(IPC_CHANNELS.VALIDATION_UPDATE);
    },
  },

  uv: {
    /**
     * Install the requirements for the ComfyUI server.
     * @returns A promise that resolves when the uv command is complete.
     */
    installRequirements: (): Promise<void> => ipcRenderer.invoke(IPC_CHANNELS.UV_INSTALL_REQUIREMENTS),

    /**
     * Clears the uv cache of all downloaded packages.
     * @returns `true` if the cache was cleared successfully, otherwise `false`
     */
    clearCache: (): Promise<boolean> => ipcRenderer.invoke(IPC_CHANNELS.UV_CLEAR_CACHE),

    /**
     * Resets the virtual environment by deleting the venv directory.
     * @returns `true` if the virtual environment was reset successfully, otherwise `false`
     */
    resetVenv: (): Promise<boolean> => ipcRenderer.invoke(IPC_CHANNELS.UV_RESET_VENV),
>>>>>>> d9ca9daa
  },
} as const;

export type ElectronAPI = typeof electronAPI;

contextBridge.exposeInMainWorld(ELECTRON_BRIDGE_API, electronAPI);<|MERGE_RESOLUTION|>--- conflicted
+++ resolved
@@ -331,10 +331,8 @@
   },
   /** Gets the platform reported by node.js */
   getPlatform: () => process.platform,
-<<<<<<< HEAD
   setMetricsConsent: async (consent: boolean) => {
     await ipcRenderer.invoke(IPC_CHANNELS.SET_METRICS_CONSENT, consent);
-=======
 
   /**
    *  Interfaces related to installation / install validation
@@ -425,7 +423,6 @@
      * @returns `true` if the virtual environment was reset successfully, otherwise `false`
      */
     resetVenv: (): Promise<boolean> => ipcRenderer.invoke(IPC_CHANNELS.UV_RESET_VENV),
->>>>>>> d9ca9daa
   },
 } as const;
 
