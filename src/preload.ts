import { contextBridge, ipcRenderer } from 'electron';
import { IPC_CHANNELS, ELECTRON_BRIDGE_API, ProgressStatus, DownloadStatus } from './constants';
import type { DownloadState } from './models/DownloadManager';
import path from 'node:path';

/**
 * Open a folder in the system's default file explorer.
 * @param folderPath The path to the folder to open.
 */
const openFolder = async (folderPath: string) => {
  const basePath = await electronAPI.getBasePath();
  ipcRenderer.send(IPC_CHANNELS.OPEN_PATH, path.join(basePath, folderPath));
};

export interface InstallOptions {
  installPath: string;
  autoUpdate: boolean;
  allowMetrics: boolean;
  migrationSourcePath?: string;
  migrationItemIds?: string[];
}

export interface SystemPaths {
  appData: string;
  appPath: string;
  defaultInstallPath: string;
}

export interface DownloadProgressUpdate {
  url: string;
  filename: string;
  savePath: string;
  progress: number;
  status: DownloadStatus;
  message?: string;
}

export interface ElectronContextMenuOptions {
  type: 'system' | 'text' | 'image';
  pos?: Electron.Point;
}

const electronAPI = {
  /**
   * Callback for progress updates from the main process for starting ComfyUI.
   * @param callback
   */
  onProgressUpdate: (callback: (update: { status: ProgressStatus }) => void) => {
    ipcRenderer.on(IPC_CHANNELS.LOADING_PROGRESS, (_event, value) => {
      console.info(`Received ${IPC_CHANNELS.LOADING_PROGRESS} event`, value);
      callback(value);
    });
  },
  onLogMessage: (callback: (message: string) => void) => {
    ipcRenderer.on(IPC_CHANNELS.LOG_MESSAGE, (_event, value) => {
      console.info(`Received ${IPC_CHANNELS.LOG_MESSAGE} event`, value);
      callback(value);
    });
  },
  sendReady: () => {
    console.log('Sending ready event to main process');
    ipcRenderer.send(IPC_CHANNELS.RENDERER_READY);
  },
  isPackaged: () => {
    return ipcRenderer.invoke(IPC_CHANNELS.IS_PACKAGED);
  }, //Emulates app.ispackaged in renderer
  restartApp: (customMessage?: string, delay?: number): void => {
    console.log('Sending restarting app message to main process with custom message: ', customMessage);
    ipcRenderer.send(IPC_CHANNELS.RESTART_APP, { customMessage, delay });
  },
  reinstall: () => {
    return ipcRenderer.invoke(IPC_CHANNELS.REINSTALL);
  },
  openDialog: (options: Electron.OpenDialogOptions) => {
    return ipcRenderer.invoke(IPC_CHANNELS.OPEN_DIALOG, options);
  },
  /**
   * Various paths that are useful to the renderer.
   * - Base path: The base path of the application.
   * - Model config path: The path to the model config yaml file.
   */
  getBasePath: (): Promise<string> => {
    return ipcRenderer.invoke(IPC_CHANNELS.GET_BASE_PATH);
  },
  getModelConfigPath: (): Promise<string> => {
    return ipcRenderer.invoke(IPC_CHANNELS.GET_MODEL_CONFIG_PATH);
  },
  /**
   * Open various folders in the system's default file explorer.
   */
  openLogsFolder: () => {
    ipcRenderer.send(IPC_CHANNELS.OPEN_LOGS_PATH);
  },
  openModelsFolder: () => openFolder('models'),
  openOutputsFolder: () => openFolder('output'),
  openInputsFolder: () => openFolder('input'),
  openCustomNodesFolder: () => openFolder('custom_nodes'),
  openModelConfig: async () => {
    const modelConfigPath = await electronAPI.getModelConfigPath();
    ipcRenderer.send(IPC_CHANNELS.OPEN_PATH, modelConfigPath);
  },
  /**
   * Open the developer tools window.
   */
  openDevTools: () => {
    ipcRenderer.send(IPC_CHANNELS.OPEN_DEV_TOOLS);
  },
  DownloadManager: {
    onDownloadProgress: (callback: (progress: DownloadProgressUpdate) => void) => {
      ipcRenderer.on(IPC_CHANNELS.DOWNLOAD_PROGRESS, (_event, progress) => callback(progress));
    },
    startDownload: (url: string, path: string, filename: string): Promise<boolean> => {
      console.log(`Sending start download message to main process`, { url, path, filename });
      return ipcRenderer.invoke(IPC_CHANNELS.START_DOWNLOAD, { url, path, filename });
    },
    cancelDownload: (url: string): Promise<boolean> => {
      return ipcRenderer.invoke(IPC_CHANNELS.CANCEL_DOWNLOAD, url);
    },
    pauseDownload: (url: string): Promise<boolean> => {
      return ipcRenderer.invoke(IPC_CHANNELS.PAUSE_DOWNLOAD, url);
    },
    resumeDownload: (url: string): Promise<boolean> => {
      return ipcRenderer.invoke(IPC_CHANNELS.RESUME_DOWNLOAD, url);
    },
    deleteModel: (filename: string, path: string): Promise<boolean> => {
      return ipcRenderer.invoke(IPC_CHANNELS.DELETE_MODEL, { filename, path });
    },
    getAllDownloads: (): Promise<DownloadState[]> => {
      return ipcRenderer.invoke(IPC_CHANNELS.GET_ALL_DOWNLOADS);
    },
  },
  /**
   * Get the current Electron version
   */
  getElectronVersion: () => {
    return ipcRenderer.invoke(IPC_CHANNELS.GET_ELECTRON_VERSION);
  },
  getComfyUIVersion: () => {
    return __COMFYUI_VERSION__;
  },
  /**
   * Send an error message to Sentry
   * @param error The error object or message to send
   * @param extras Optional additional context/data to attach
   */
  sendErrorToSentry: (error: string, extras?: Record<string, any>) => {
    return ipcRenderer.invoke(IPC_CHANNELS.SEND_ERROR_TO_SENTRY, {
      error: error,
      extras,
    });
  },
  Terminal: {
    /**
     * Writes the data to the terminal
     * @param data The command to execute
     */
    write: (data: string): Promise<string> => {
      return ipcRenderer.invoke(IPC_CHANNELS.TERMINAL_WRITE, data);
    },
    /**
     * Resizes the terminal
     * @param data The command to execute
     */
    resize: (cols: number, rows: number): Promise<void> => {
      return ipcRenderer.invoke(IPC_CHANNELS.TERMINAL_RESIZE, cols, rows);
    },
    /**
     * Gets the data required to restore the terminal
     * @param data The command to execute
     */
    restore: (): Promise<{ buffer: string[]; size: { cols: number; rows: number } }> => {
      return ipcRenderer.invoke(IPC_CHANNELS.TERMINAL_RESTORE);
    },
    /**
     * Callback for terminal output messages
     * @param callback The output handler
     */
    onOutput: (callback: (message: string) => void) => {
      const handler = (_event: Electron.IpcRendererEvent, value: string) => {
        callback(value);
      };
      ipcRenderer.on(IPC_CHANNELS.TERMINAL_ON_OUTPUT, handler);
      return () => ipcRenderer.off(IPC_CHANNELS.TERMINAL_ON_OUTPUT, handler);
    },
  },
  /**
   * Check if the user has completed the first time setup wizard.
   */
  isFirstTimeSetup: (): Promise<boolean> => {
    return ipcRenderer.invoke(IPC_CHANNELS.IS_FIRST_TIME_SETUP);
  },
  /**
   * Get the system paths for the application.
   */
  getSystemPaths: (): Promise<SystemPaths> => {
    return ipcRenderer.invoke(IPC_CHANNELS.GET_SYSTEM_PATHS);
  },
  /**
   * Validate the install path for the application. Check whether the path is valid
   * and writable. The disk should have enough free space to install the application.
   */
  validateInstallPath: (path: string): Promise<{ isValid: boolean; error?: string }> => {
    return ipcRenderer.invoke(IPC_CHANNELS.VALIDATE_INSTALL_PATH, path);
  },
  /**
   * Validate whether the given path is a valid ComfyUI source path.
   */
  validateComfyUISource: (path: string): Promise<{ isValid: boolean; error?: string }> => {
    return ipcRenderer.invoke(IPC_CHANNELS.VALIDATE_COMFYUI_SOURCE, path);
  },
  /**
   * Show a directory picker dialog and return the selected path.
   */
  showDirectoryPicker: (): Promise<string> => {
    return ipcRenderer.invoke(IPC_CHANNELS.SHOW_DIRECTORY_PICKER);
  },
  /**
   * Install ComfyUI with given options.
   */
  installComfyUI: (installOptions: InstallOptions) => {
    ipcRenderer.send(IPC_CHANNELS.INSTALL_COMFYUI, installOptions);
  },
  /**
<<<<<<< HEAD
   * Shows a toast popup with the supplied config
   */
  onShowToast: (callback: (config: { message: string; type: string }) => void) => {
    ipcRenderer.on(IPC_CHANNELS.SHOW_TOAST, (_event, value) => {
      callback(value);
    });
  },
  /**
   * Trigged by the frontend app when it is loaded
   */
  loaded: (): Promise<string> => {
    return ipcRenderer.invoke(IPC_CHANNELS.LOADED);
=======
   * Opens native context menus.
   *
   * {@link ElectronContextMenuOptions} contains the various options to control the menu type.
   * @param options Define which type of menu to use, position, etc.
   */
  showContextMenu: (options?: ElectronContextMenuOptions): void => {
    return ipcRenderer.send(IPC_CHANNELS.SHOW_CONTEXT_MENU, options);
>>>>>>> bc6bc317
  },
} as const;

export type ElectronAPI = typeof electronAPI;

contextBridge.exposeInMainWorld(ELECTRON_BRIDGE_API, electronAPI);<|MERGE_RESOLUTION|>--- conflicted
+++ resolved
@@ -221,7 +221,6 @@
     ipcRenderer.send(IPC_CHANNELS.INSTALL_COMFYUI, installOptions);
   },
   /**
-<<<<<<< HEAD
    * Shows a toast popup with the supplied config
    */
   onShowToast: (callback: (config: { message: string; type: string }) => void) => {
@@ -234,7 +233,8 @@
    */
   loaded: (): Promise<string> => {
     return ipcRenderer.invoke(IPC_CHANNELS.LOADED);
-=======
+  },
+  /**
    * Opens native context menus.
    *
    * {@link ElectronContextMenuOptions} contains the various options to control the menu type.
@@ -242,7 +242,6 @@
    */
   showContextMenu: (options?: ElectronContextMenuOptions): void => {
     return ipcRenderer.send(IPC_CHANNELS.SHOW_CONTEXT_MENU, options);
->>>>>>> bc6bc317
   },
 } as const;
 
