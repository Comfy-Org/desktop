# .github/workflows/publish_macos.yml
name: Release MacOS app

on:
  workflow_dispatch:

jobs:
  build-macos:
    runs-on: macos-latest
    steps:
      - name: Github checkout
        uses: actions/checkout@v4
      - name: Use Node.js
        uses: actions/setup-node@v4
        with:
          node-version: 20
      - run: npm i
      - name: Set Up signing
        uses: ./.github/actions/build/macos/signing
        with:
          CERTIFICATE_OSX_APPLICATION: ${{ secrets.CERTIFICATE_OSX_APPLICATION }}
          CERTIFICATE_PASSWORD: ${{ secrets.CERTIFICATE_PASSWORD }}
      - name: Make Comfy
        uses: ./.github/actions/build/macos/comfy
      - name: Sign Wheels
        uses: ./.github/actions/build/macos/signwheel
      - name: shim
        run: |
          chmod +x scripts/shim.sh && ./scripts/shim.sh
      - name: Publish app
        env:
          DEBUG: electron-osx-sign*
          GITHUB_TOKEN: ${{ secrets.GITHUB_TOKEN }}
          SIGN_ID: ${{env.SIGN_ID}}
          APPLE_ID: ${{ secrets.APPLE_ID }}
          APPLE_PASSWORD: ${{ secrets.APPLE_PASSWORD }}
          APPLE_TEAM_ID: ${{ secrets.APPLE_TEAM_ID }}
<<<<<<< HEAD
        run: yarn run publish -- --arch="x64","arm64"
=======
        run: npm run publish -- --arch="arm64"
      - name: Check Notarization
        run: |
          spctl -a -vvv -t install "out/ComfyUI-darwin-arm64/ComfyUI.app"
>>>>>>> 211cecc1
<|MERGE_RESOLUTION|>--- conflicted
+++ resolved
@@ -35,11 +35,7 @@
           APPLE_ID: ${{ secrets.APPLE_ID }}
           APPLE_PASSWORD: ${{ secrets.APPLE_PASSWORD }}
           APPLE_TEAM_ID: ${{ secrets.APPLE_TEAM_ID }}
-<<<<<<< HEAD
-        run: yarn run publish -- --arch="x64","arm64"
-=======
-        run: npm run publish -- --arch="arm64"
+        run: yarn run publish -- --arch="arm64"
       - name: Check Notarization
         run: |
-          spctl -a -vvv -t install "out/ComfyUI-darwin-arm64/ComfyUI.app"
->>>>>>> 211cecc1
+          spctl -a -vvv -t install "out/ComfyUI-darwin-arm64/ComfyUI.app"