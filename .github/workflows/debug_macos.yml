# .github/workflows/debug_macos.yml
name: Build App Macos Debug

on:
  workflow_dispatch:
  workflow_call:

jobs:
  build-macos-debug:
    runs-on: macos-latest
    steps:
<<<<<<< HEAD
      - name: Blank
        run: echo "Intentionally left blank"
=======
      - name: Github checkout
        uses: actions/checkout@v4
      - name: Declare some variables
        run: |
          echo "sha_short=$(git rev-parse --short "$GITHUB_SHA")" >> "$GITHUB_ENV"
        shell: bash
      - name: Use Node.js
        uses: actions/setup-node@v4
        with:
          node-version: 20
      - run: npm i
      - name: Build Comfy
        uses: ./.github/actions/build/macos/comfy
      - name: Publish app
        env:
          PUBLISH: false
          DEBUG: electron-forge*
        run: npm run make -- --arch="arm64"
      - name: Upload Build
        uses: actions/upload-artifact@v4
        with:
          name: comfyui-electron-debug-macos-${{env.sha_short}}
          path: out/make/zip/darwin/arm64/*.zip
      
>>>>>>> 211cecc1
<|MERGE_RESOLUTION|>--- conflicted
+++ resolved
@@ -9,10 +9,6 @@
   build-macos-debug:
     runs-on: macos-latest
     steps:
-<<<<<<< HEAD
-      - name: Blank
-        run: echo "Intentionally left blank"
-=======
       - name: Github checkout
         uses: actions/checkout@v4
       - name: Declare some variables
@@ -36,5 +32,4 @@
         with:
           name: comfyui-electron-debug-macos-${{env.sha_short}}
           path: out/make/zip/darwin/arm64/*.zip
-      
->>>>>>> 211cecc1
+      