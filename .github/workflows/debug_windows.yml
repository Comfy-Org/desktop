--- conflicted
+++ resolved
@@ -3,12 +3,9 @@
 on:
   workflow_dispatch:
   workflow_call:
-<<<<<<< HEAD
   push:
     branches:
       - fix-python-server-startup # just for testing
-=======
->>>>>>> 211cecc1
 
 jobs:
   build-windows-debug:
@@ -22,12 +19,8 @@
         shell: bash
       - name: Build
         uses: ./.github/actions/build/windows/app
-<<<<<<< HEAD
         with:
           build-targets: '--targets=@electron-forge/maker-zip'
-=======
-        with: 
->>>>>>> 211cecc1
           sign-and-publish: false
           GITHUB_TOKEN: ${{secrets.GITHUB_TOKEN}}
       - name: Upload Build
