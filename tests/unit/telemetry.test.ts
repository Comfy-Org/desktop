<<<<<<< HEAD
//@ts-strict-ignore
import { describe, it, expect, vi, beforeEach, Mock } from 'vitest';
import { MixpanelTelemetry, promptMetricsConsent } from '../../src/services/telemetry';
import * as fs from 'fs';
import * as path from 'path';
=======
import { IpcMainEvent, ipcMain } from 'electron';
import fs from 'node:fs';
import path from 'node:path';
import { beforeEach, describe, expect, it, vi } from 'vitest';

import { MixpanelTelemetry } from '../../src/services/telemetry';
>>>>>>> f128d900
import { IPC_CHANNELS } from '/src/constants';

vi.mock('electron', () => ({
  app: {
    getPath: vi.fn().mockReturnValue('/mock/user/data'),
    isPackaged: true,
  },
  ipcMain: {
    on: vi.fn(),
    once: vi.fn(),
    handle: vi.fn(),
    removeHandler: vi.fn(),
  },
}));

vi.mock('fs');
vi.mock('mixpanel', () => ({
  default: {
    init: vi.fn(),
    track: vi.fn(),
    people: {
      increment: vi.fn(),
    },
  },
}));

describe('MixpanelTelemetry', () => {
  let telemetry: MixpanelTelemetry;
  const mockInitializedMixpanelClient = {
    track: vi.fn(),
    people: {
      set: vi.fn(),
      increment: vi.fn(),
    },
  };
  const mockMixpanelClient = {
    init: vi.fn().mockReturnValue(mockInitializedMixpanelClient),
  };

  beforeEach(() => {
    vi.clearAllMocks();
  });

  describe('distinct ID management', () => {
    it('should read existing distinct ID from file', () => {
      const existingId = 'existing-uuid';
      vi.mocked(fs.existsSync).mockReturnValue(true);
      vi.mocked(fs.readFileSync).mockReturnValue(existingId);
      // eslint-disable-next-line @typescript-eslint/no-unsafe-argument, @typescript-eslint/no-explicit-any
      telemetry = new MixpanelTelemetry(mockMixpanelClient as any);
      expect(fs.readFileSync).toHaveBeenCalledWith(path.join('/mock/user/data', 'telemetry.txt'), 'utf8');
      expect(fs.writeFileSync).not.toHaveBeenCalled();
    });

    it('should create new distinct ID if file does not exist', () => {
      vi.mocked(fs.existsSync).mockReturnValue(false);
      // eslint-disable-next-line @typescript-eslint/no-unsafe-argument, @typescript-eslint/no-explicit-any
      telemetry = new MixpanelTelemetry(mockMixpanelClient as any);

      expect(fs.writeFileSync).toHaveBeenCalled();
      const writtenId = vi.mocked(fs.writeFileSync).mock.calls[0][1] as string;
      expect(typeof writtenId).toBe('string');
      expect(writtenId.length).toBeGreaterThan(0);
    });
  });

  describe('event queueing and consent', () => {
    it('should queue events when consent is not given', () => {
      const eventName = 'test_event';
      const properties = { foo: 'bar' };
      // eslint-disable-next-line @typescript-eslint/no-unsafe-argument, @typescript-eslint/no-explicit-any
      telemetry = new MixpanelTelemetry(mockMixpanelClient as any);
      telemetry.track(eventName, properties);

      expect(telemetry['queue'].length).toBe(1);
      expect(telemetry['queue'][0].eventName).toBe(eventName);
      expect(telemetry['queue'][0].properties).toMatchObject({
        ...properties,
        // eslint-disable-next-line @typescript-eslint/no-unsafe-assignment
        distinct_id: expect.any(String),
        // eslint-disable-next-line @typescript-eslint/no-unsafe-assignment
        time: expect.any(Date),
      });
    });

    it('should flush queue when consent is given', () => {
      const eventName = 'test_event';
      // eslint-disable-next-line @typescript-eslint/no-unsafe-argument, @typescript-eslint/no-explicit-any
      telemetry = new MixpanelTelemetry(mockMixpanelClient as any);
      telemetry.track(eventName);

      // Simulate receiving consent
      const installOptionsHandler = vi.mocked(ipcMain.once).mock.calls[0][1];
      const mockIpcEvent = {} as IpcMainEvent;
      installOptionsHandler(mockIpcEvent, { allowMetrics: true });

      // Track a new event which should trigger flush
      telemetry.track('another_event');

      expect(telemetry['queue'].length).toBe(0);
      expect(mockInitializedMixpanelClient.track).toHaveBeenCalledTimes(2);
    });
  });

  describe('IPC event handling', () => {
    it('should handle INSTALL_COMFYUI event and update consent', () => {
      // eslint-disable-next-line @typescript-eslint/no-unsafe-argument, @typescript-eslint/no-explicit-any
      telemetry = new MixpanelTelemetry(mockMixpanelClient as any);
      const mockIpcEvent = {} as IpcMainEvent;
      const installOptionsHandler = vi.mocked(ipcMain.once).mock.calls[0][1];
      installOptionsHandler(mockIpcEvent, { allowMetrics: true });
      expect(telemetry.hasConsent).toBe(true);
    });

    it('should register ipc handler for TRACK_EVENT', () => {
      // eslint-disable-next-line @typescript-eslint/no-unsafe-argument, @typescript-eslint/no-explicit-any
      telemetry = new MixpanelTelemetry(mockMixpanelClient as any);
      telemetry.registerHandlers();

      expect(ipcMain.on).toHaveBeenCalledWith(IPC_CHANNELS.TRACK_EVENT, expect.any(Function));
    });

    it('should handle TRACK_EVENT messages', () => {
      // eslint-disable-next-line @typescript-eslint/no-unsafe-argument, @typescript-eslint/no-explicit-any
      telemetry = new MixpanelTelemetry(mockMixpanelClient as any);
      telemetry.registerHandlers();
      const trackEventHandler = vi.mocked(ipcMain.on).mock.calls[0][1];

      // Simulate receiving a track event
      const mockIpcEvent = {} as IpcMainEvent;
      trackEventHandler(mockIpcEvent, 'test_event', { foo: 'bar' });

      // Since consent is false by default, it should be queued
      expect(telemetry['queue'].length).toBe(1);
    });

    it('should register ipc handler for INCREMENT_USER_PROPERTY', () => {
      telemetry = new MixpanelTelemetry(mockMixpanelClient as any);
      telemetry.registerHandlers();

      expect(ipcMain.on).toHaveBeenCalledWith(IPC_CHANNELS.INCREMENT_USER_PROPERTY, expect.any(Function));
    });

    it('should handle INCREMENT_USER_PROPERTY messages', () => {
      telemetry = new MixpanelTelemetry(mockMixpanelClient as any);
      telemetry.registerHandlers();
      // Get the callback that was registered
      const [channel, callback] = (ipcMain.on as any).mock.calls.find(
        ([channel]: any) => channel === IPC_CHANNELS.INCREMENT_USER_PROPERTY
      );

      // Simulate IPC call
      callback({}, 'test_property', 5);

      // Verify mixpanel client was called correctly
      expect(mockInitializedMixpanelClient.people.increment).toHaveBeenCalledWith(
        telemetry['distinctId'],
        'test_property',
        5
      );
    });
  });
});

describe('MixpanelTelemetry', () => {
  it('should properly initialize mixpanel client', () => {
    // Create a mock mixpanel client
    const mockInitializedClient = { track: vi.fn(), people: { set: vi.fn() } };
    const mockMixpanelClient = {
      init: vi.fn().mockReturnValue(mockInitializedClient),
    };

    // Create telemetry instance with mock client
    // eslint-disable-next-line @typescript-eslint/no-unsafe-argument, @typescript-eslint/no-explicit-any
    const telemetry = new MixpanelTelemetry(mockMixpanelClient as any);

    // Verify init was called
    expect(mockMixpanelClient.init).toHaveBeenCalled();

    // This will fail because the initialized client isn't being assigned
    expect(telemetry['mixpanelClient']).toBe(mockInitializedClient);
  });
});

describe('promptMetricsConsent', () => {
  let store: { get: Mock; set: Mock };
  let appWindow: { loadRenderer: Mock };
  let comfyDesktopApp: { comfySettings: { get: Mock } };

  beforeEach(() => {
    vi.clearAllMocks();
    store = { get: vi.fn(), set: vi.fn() };
    appWindow = { loadRenderer: vi.fn() };
    comfyDesktopApp = { comfySettings: { get: vi.fn() } };

    // vi.mocked(ipcMain.handle).mockClear();
    // ipcMain.removeHandler(IPC_CHANNELS.SET_METRICS_CONSENT);
  });

  const runTest = async (
    storeValue: unknown,
    settingsValue: unknown,
    expectedResult: boolean,
    { mockConsent, promptUser }: { mockConsent?: boolean; promptUser?: boolean } = {}
  ) => {
    // Set mock return values for store and settings
    store.get.mockReturnValue(storeValue);
    comfyDesktopApp.comfySettings.get.mockReturnValue(settingsValue);

    if (promptUser) {
      vi.mocked(ipcMain.handle).mockImplementationOnce((channel, handler) => {
        if (channel === IPC_CHANNELS.SET_METRICS_CONSENT) {
          // @ts-expect-error - handler is a mock and doesn't implement the correct signature
          handler(null, mockConsent);
        }
      });
    }

    // @ts-expect-error - store is a mock and doesn't implement all of DesktopConfig
    const result = await promptMetricsConsent(store, appWindow, comfyDesktopApp);
    expect(result).toBe(expectedResult);

    if (promptUser) ipcMain.removeHandler(IPC_CHANNELS.SET_METRICS_CONSENT);
  };

  it('should return consent immediately if already updated', async () => {
    await runTest(true, true, true);
    expect(store.get).toHaveBeenCalledWith('updatedMetricsConsent');
    expect(store.set).not.toHaveBeenCalled();
    expect(appWindow.loadRenderer).not.toHaveBeenCalled();
    expect(ipcMain.handle).not.toHaveBeenCalled();
  });

  it('should return false immediately if metrics are disabled', async () => {
    await runTest(false, false, false);
    expect(store.set).toHaveBeenCalledWith('updatedMetricsConsent', true);
    expect(appWindow.loadRenderer).not.toHaveBeenCalled();
    expect(ipcMain.handle).not.toHaveBeenCalled();
  });

  it('should prompt for update if metrics were previously enabled', async () => {
    await runTest(false, true, true, { mockConsent: true, promptUser: true });
    expect(store.set).toHaveBeenCalledWith('updatedMetricsConsent', true);
    expect(appWindow.loadRenderer).toHaveBeenCalledWith('metrics-consent');
    expect(ipcMain.handle).toHaveBeenCalledWith(IPC_CHANNELS.SET_METRICS_CONSENT, expect.any(Function));
  });

  it('should update consent to false if the user denies', async () => {
    await runTest(false, true, false, { mockConsent: false, promptUser: true });
    expect(store.set).toHaveBeenCalledWith('updatedMetricsConsent', true);
    expect(appWindow.loadRenderer).toHaveBeenCalledWith('metrics-consent');
    expect(ipcMain.handle).toHaveBeenCalledWith(IPC_CHANNELS.SET_METRICS_CONSENT, expect.any(Function));
  });

  it('should return false if previous metrics setting is null or undefined', async () => {
    await runTest(false, null, false);
    expect(store.set).toHaveBeenCalledWith('updatedMetricsConsent', true);
    expect(appWindow.loadRenderer).not.toHaveBeenCalled();
    expect(ipcMain.handle).not.toHaveBeenCalled();
  });

  it('should prompt for update if updatedMetricsConsent is null or undefined', async () => {
    await runTest(null, true, true, { mockConsent: true, promptUser: true });
    expect(store.set).toHaveBeenCalledWith('updatedMetricsConsent', true);
    expect(appWindow.loadRenderer).toHaveBeenCalledWith('metrics-consent');
    expect(ipcMain.handle).toHaveBeenCalledWith(IPC_CHANNELS.SET_METRICS_CONSENT, expect.any(Function));
  });

  it('should return false if both settings are null or undefined', async () => {
    await runTest(null, null, false);
    expect(store.set).toHaveBeenCalledWith('updatedMetricsConsent', true);
    expect(appWindow.loadRenderer).not.toHaveBeenCalled();
    expect(ipcMain.handle).not.toHaveBeenCalled();
  });

  it('should return false if metrics are disabled and consent is null', async () => {
    await runTest(null, false, false);
    expect(store.set).toHaveBeenCalledWith('updatedMetricsConsent', true);
    expect(appWindow.loadRenderer).not.toHaveBeenCalled();
    expect(ipcMain.handle).not.toHaveBeenCalled();
  });
});<|MERGE_RESOLUTION|>--- conflicted
+++ resolved
@@ -1,17 +1,9 @@
-<<<<<<< HEAD
-//@ts-strict-ignore
-import { describe, it, expect, vi, beforeEach, Mock } from 'vitest';
-import { MixpanelTelemetry, promptMetricsConsent } from '../../src/services/telemetry';
-import * as fs from 'fs';
-import * as path from 'path';
-=======
 import { IpcMainEvent, ipcMain } from 'electron';
 import fs from 'node:fs';
 import path from 'node:path';
-import { beforeEach, describe, expect, it, vi } from 'vitest';
-
-import { MixpanelTelemetry } from '../../src/services/telemetry';
->>>>>>> f128d900
+import { beforeEach, describe, expect, it, vi, Mock } from 'vitest';
+
+import { MixpanelTelemetry, promptMetricsConsent } from '../../src/services/telemetry';
 import { IPC_CHANNELS } from '/src/constants';
 
 vi.mock('electron', () => ({
